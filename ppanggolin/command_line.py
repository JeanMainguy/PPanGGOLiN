--- conflicted
+++ resolved
@@ -627,7 +627,6 @@
                     file.close()
 
     pan.partition(nem_dir_path    = TMP_DIR+NEM_DIR,
-<<<<<<< HEAD
                   old_nem_dir     = FORMER_NEM,
                   Q               = options.overpartionning[0],
                   beta            = options.beta_smoothing[0],
@@ -638,21 +637,7 @@
                   just_stats      = False,
                   nb_threads      = options.cpu[0],
                   seed            = options.seed[0])
-    #print(str(b)+"   "+" ".join([str(m) for m in r.values()]))
-=======
-                    Q               = options.overpartionning[0],
-                    beta            = options.beta_smoothing[0],
-                    free_dispersion = options.free_dispersion,
-                    chunck_size     = options.chunck_size[0],
-                    soft_core_th    = options.soft_core_threshold[0],
-                    ICL_th          = options.ICL_margin[0],
-                    inplace         = True,
-                    just_stats      = False,
-                    nb_threads      = options.cpu[0],
-                    seed            = options.seed[0])
     
-
->>>>>>> 9e7f330d
     for plot in glob.glob(TMP_DIR+NEM_DIR+"*.html", recursive=False):
         basename_plot = os.path.basename(plot)
         shutil.move(plot, OUTPUTDIR+FIGURE_DIR+basename_plot)
