--- conflicted
+++ resolved
@@ -521,7 +521,7 @@
     # generate the figure and add some tools to it
     wheel_zoom = WheelZoomTool()
     fig = figure(title="spot graphic", plot_width=1600, plot_height=600,
-                 tools=["pangenome", "box_zoom", "reset", "save", wheel_zoom, "ywheel_zoom", "xwheel_zoom"])
+                 tools=["pan", "box_zoom", "reset", "save", wheel_zoom, "ywheel_zoom", "xwheel_zoom"])
     fig.axis.visible = True
     fig.toolbar.active_scroll = wheel_zoom
 
@@ -647,25 +647,21 @@
                          need_rgp=True, need_spots=True, need_modules=need_mod, disable_bar=disable_bar)
 
     if spot_list == 'all' or any(x == 'all' for x in spot_list):
-        logging.getLogger().debug(f"all is found in spot list, all spot are drawn.")
+        logging.debug("all is found in spot list, all spot are drawn.")
         selected_spots = [s for s in pangenome.spots if len(s.get_uniq_ordered_set()) > 1]
     else:
         curated_spot_list = {'spot_' + str(s) if not s.startswith("spot_") else str(s) for s in spot_list}
-        logging.getLogger().debug(f'Required spots to draw: {curated_spot_list}')
+        logging.debug(f'Required spots to draw: {curated_spot_list}')
         selected_spots = [s for s in pangenome.spots if "spot_" + str(s.ID) in curated_spot_list]
         if len(selected_spots) != len(curated_spot_list):
-            existing_spots = {"spot_" + str(s.ID) for s in pangenome.spots} 
+            existing_spots = {"spot_" + str(s.ID) for s in pangenome.spots}
             required_non_existing_spots = curated_spot_list - existing_spots
-            logging.getLogger().warning(f'{len(required_non_existing_spots)} required spots to draw do not exist: {" ".join(required_non_existing_spots)} ')
+            logging.warning(
+                f'{len(required_non_existing_spots)} required spots to draw do not exist: {" ".join(required_non_existing_spots)} ')
 
     if len(selected_spots) < 10:
-<<<<<<< HEAD
         logging.info(f"Drawing the following spots: "
-                                 f"{','.join(['spot_' + str(s.ID) for s in selected_spots])}")
-=======
-        logging.getLogger().info(f"Drawing the following spots: "
-                                 f"{' '.join(['spot_' + str(s.ID) for s in selected_spots])}")
->>>>>>> fda79585
+                     f"{','.join(['spot_' + str(s.ID) for s in selected_spots])}")
     else:
         logging.info(f"Drawing {len(selected_spots)} spots")
 
