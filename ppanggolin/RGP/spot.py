#!/usr/bin/env python3


# default libraries
import logging
import argparse
import time
import os
from collections import defaultdict, Counter
import random
from multiprocessing import Pool

# installed libraries
from tqdm import tqdm
import networkx as nx

import rpy2
from rpy2 import robjects
from rpy2.robjects.packages import importr

from scipy.spatial.distance import pdist
from scipy.sparse import csc_matrix
from scipy.cluster.hierarchy import linkage, dendrogram

# local libraries
from ppanggolin.pangenome import Pangenome
from ppanggolin.region import Spot
from ppanggolin.formats import checkPangenomeInfo, writePangenome, ErasePangenome
from ppanggolin.utils import mkOutdir, jaccard_similarities


def compBorder(border1, border2, overlapping_match, exact_match, set_size):
    if border1[0:exact_match] == border2[0:exact_match]:
        return True
    elif len(border1) == set_size and len(border2) == set_size:
        for ikb in range(1, set_size - overlapping_match + 1):
            if border1[0:len(border2[ikb:])] == border2[ikb:]:
                return True
        for ib in range(1, set_size - overlapping_match + 1):
            if border1[ib:] == border2[0:len(border1[ib:])]:
                return True
    return False


def checkSim(pairBorder1, pairBorder2, overlapping_match, exact_match, set_size):
    """
    Checks if the two pairs of 'exact_match' first gene families are identical,
    or eventually if they overlap in an ordered way at least 'overlapping_match'
    """
    b1pair = [False, False]
    b2pair = [False, False]
    for countb1, b1 in enumerate(pairBorder1):
        for countb2, b2 in enumerate(pairBorder2):
            if compBorder(b2, b1, overlapping_match, exact_match, set_size):
                b1pair[countb1] = True
                b2pair[countb2] = True

    if b1pair[0] and b1pair[1] and b2pair[0] and b2pair[1]:
        return True
    return False


def makeSpotGraph(rgps, multigenics, output, spot_graph=False, overlapping_match=2, set_size=3, exact_match=1):
    def addNewNode(g, rgp, borders):
        blocks = str(sorted([[gene.family.ID for gene in borders[0]], [gene.family.ID for gene in borders[1]]],
                            key=lambda x: x[0]))
        g.add_node(blocks)
        try:
            g.nodes[blocks]["nb_rgp"] += 1
            g.nodes[blocks]["rgp"].add(rgp)
        except KeyError:
            g.nodes[blocks]["nb_rgp"] = 1
            g.nodes[blocks]["border1"] = [gene.family for gene in borders[1]]
            g.nodes[blocks]["border0"] = [gene.family for gene in borders[0]]
            g.nodes[blocks]["rgp"] = {rgp}

    spotGraph = nx.Graph()
    lost = 0
    used = 0
    for rgp in rgps:
        border = rgp.getBorderingGenes(set_size, multigenics)
        if len(border[0]) < set_size or len(border[1]) < set_size:
            lost += 1
        else:
            used += 1
            addNewNode(spotGraph, rgp, border)
<<<<<<< HEAD
    logging.getLogger().info(
        f"{lost} RGPs were not used as they are on a contig border (or have less than {set_size} persistent gene families until the contig border)")
=======
    logging.getLogger().info(f"{lost} RGPs were not used as they are on a contig border (or have less than {set_size} "
                             f"persistent gene families until the contig border)")
>>>>>>> 20555b32
    logging.getLogger().info(f"{used} RGPs are being used to predict spots of insertion")
    nodeList = list(spotGraph.nodes)
    logging.getLogger().info(f"{len(nodeList)} number of different pairs of flanking gene families")
    for i, nodei in enumerate(nodeList[:-1]):
        for nodej in nodeList[i + 1:]:
            nodeObji = spotGraph.nodes[nodei]
            nodeObjj = spotGraph.nodes[nodej]
            if checkSim([nodeObji["border0"], nodeObji["border1"]], [nodeObjj["border0"], nodeObjj["border1"]],
                        overlapping_match, exact_match, set_size):
                spotGraph.add_edge(nodei, nodej)

    spots = []
    spot_id = 0
    for comp in nx.algorithms.components.connected_components(spotGraph):
        curr_spot = Spot(spot_id)
        spots.append(curr_spot)
        for node in comp:
            curr_spot.addRegions(spotGraph.nodes[node]["rgp"])
        spot_id += 1

    if spot_graph:
        for node in spotGraph.nodes:
            del spotGraph.nodes[node]["border0"]
            del spotGraph.nodes[node]["border1"]
            del spotGraph.nodes[node]["rgp"]

        nx.readwrite.gexf.write_gexf(spotGraph, output + "/spotGraph.gexf")
    return spots


def checkPangenomeFormerSpots(pangenome, force):
    """ checks pangenome status and .h5 files for former spots, delete them if allowed or raise an error """
<<<<<<< HEAD
    if pangenome.status["spots"] == "inFile" and force == False:
        raise Exception(
            "You are trying to detect spots on a pangenome which already has predicted spots. If you REALLY want to do that, use --force (it will erase spots previously predicted).")
    elif pangenome.status["spots"] == "inFile" and force == True:
=======
    if pangenome.status["spots"] == "inFile" and not force:
        raise Exception("You are trying to detect spots on a pangenome which already has predicted spots. "
                        "If you REALLY want to do that, use --force (it will erase spots previously predicted).")
    elif pangenome.status["spots"] == "inFile" and force:
>>>>>>> 20555b32
        ErasePangenome(pangenome, spots=True)


def predictHotspots(pangenome, output, force=False, cpu=1, spot_graph=False, overlapping_match=2, set_size=3,
                    exact_match=1, draw_hotspot=False, interest="", priority="name,ID", fig_margin=100,
                    disable_bar=False):
    # check that given parameters for hotspot computation make sense
    checkParameterLogic(overlapping_match, set_size, exact_match, priority)
    # check for formerly computed stuff, and erase if allowed
    checkPangenomeFormerSpots(pangenome, force)
    # check statuses and load info
    checkPangenomeInfo(pangenome, needAnnotations=True, needFamilies=True, needGraph=False, needPartitions=True,
                       needRGP=True, disable_bar=disable_bar)

    # get multigenic gene families
    logging.getLogger().info("Detecting multigenic families...")
    multigenics = pangenome.get_multigenics(pangenome.parameters["RGP"]["dup_margin"])

    logging.getLogger().info("Detecting hotspots in the pangenome...")

    # predict spots
    spots = makeSpotGraph(pangenome.regions, multigenics, output, spot_graph, overlapping_match, set_size, exact_match)

    if len(spots) == 0:
        logging.getLogger().warning("No spots were detected.")
    else:
        logging.getLogger().info(f"{len(spots)} spots were detected")
    # define elements of interest (e.g. gene name, product substring) to search in gene annotations
    if interest != "":
        elements = [el.strip() for el in interest.split(',')]
    else:
        elements = []
    # draw spots of interest
    if draw_hotspot:
<<<<<<< HEAD
        drawn_spots = select_spots(pangenome, spots, elements)
=======
        drawn_spots = select_spots(spots)
>>>>>>> 20555b32
        if len(drawn_spots) > 0:
            logging.getLogger().info(f"Drawing {len(drawn_spots)} spots...")
            draw_spots(drawn_spots, output, cpu, overlapping_match, exact_match, set_size, multigenics, elements,
                       priority, fig_margin, disable_bar=disable_bar)
        else:
            logging.getLogger().warning("No spot has enough variability to be drawn in a meaningful figure")
    pangenome.addSpots(spots)
    pangenome.status["spots"] = "Computed"
    pangenome.parameters["spots"] = {}
    pangenome.parameters["spots"]["set_size"] = set_size
    pangenome.parameters["spots"]["overlapping_match"] = overlapping_match
    pangenome.parameters["spots"]["exact_match"] = exact_match


def subgraph(spot, output, filename, with_border=True, set_size=3, multigenics=None, fam2mod=None):
    """ write a pangenome subgraph of the gene families of a spot in gexf format"""
    g = nx.Graph()

    for rgp in spot.regions:
        if with_border:
            borders = rgp.getBorderingGenes(set_size, multigenics)
            minpos = min([gene.position for border in borders for gene in border])
            maxpos = max([gene.position for border in borders for gene in border])
        else:
            minpos = rgp.startGene.position
            maxpos = rgp.stopGene.position
        GeneList = rgp.contig.genes[minpos:maxpos + 1]
        prev = None
        for gene in GeneList:
            g.add_node(gene.family.name, partition=gene.family.namedPartition)
            if fam2mod is not None:
                curr_mod = fam2mod.get(gene.family)
                if curr_mod is not None:
                    g.nodes[gene.family.name]["module"] = curr_mod.ID
            try:
                g.nodes[gene.family.name]["occurrence"] += 1
            except KeyError:
                g.nodes[gene.family.name]["occurrence"] = 1
            if gene.name != "":
                if "name" in g.nodes[gene.family.name]:
                    try:
                        g.nodes[gene.family.name]["name"][gene.name] += 1
                    except KeyError:
                        g.nodes[gene.family.name]["name"][gene.name] = 1
                else:
                    g.nodes[gene.family.name]["name"] = Counter([gene.name])
            if prev is not None:
                g.add_edge(gene.family.name, prev)
                try:
                    g[gene.family.name][prev]["rgp"].add(rgp)
                except KeyError:
                    g[gene.family.name][prev]["rgp"] = set(rgp)
            prev = gene.family.name
    for node1, node2 in g.edges:
        g[node1][node2]["weight"] = len(g[node1][node2]["rgp"]) / len(spot.regions)
        del g[node1][node2]["rgp"]
    for node in g.nodes:
        if "name" in g.nodes[node]:
            g.nodes[node]["name"] = g.nodes[node]["name"].most_common(1)[0][0]

    nx.write_gexf(g, output + "/" + filename)


# useless atm, but could be useful for the futur should we want to study spots cross-species.
<<<<<<< HEAD
def writeBorders_spots(spots, pangenome, output):
=======
def writeBorders_spots(spots, output):
>>>>>>> 20555b32
    fout = open(output + "/spots_families.faa", "w")
    n_spot = 0

    for spot in spots:
        n_border_group = 0
        for borders in spot[0]:
            n_border = 0
            prevalence = len(spot.regions)
            organisations = len(spot.getUniqSynteny())
            for border in borders:
                order = 0
                for fam in border:
<<<<<<< HEAD
                    fout.write(
                        f">{fam.name}_prevalence-{prevalence}_synt-{organisations}_spot-{n_spot}_group-{n_border_group}_border-{n_border}_order-{order}\n")
=======
                    fout.write(f">{fam.name}_prevalence-{prevalence}_synt-{organisations}_spot-{n_spot}_group-"
                               f"{n_border_group}_border-{n_border}_order-{order}\n")
>>>>>>> 20555b32
                    fout.write(f"{fam.sequence}\n")
                    order += 1
                n_border += 1
            n_border_group += 1
        n_spot += 1
    fout.close()


<<<<<<< HEAD
def select_spots(pangenome, spots, elements, min_uniq_orders=2):
=======
def select_spots(spots, min_uniq_orders=2):
>>>>>>> 20555b32
    if min_uniq_orders <= 1:
        raise Exception("Can't draw spots with only a single (or less) gene order")
    to_draw = []
    for spot in spots:
        nb_uniq = len(spot.getUniqOrderedSet())
        if nb_uniq >= min_uniq_orders:
            to_draw.append(spot)
    return to_draw


def checkParameterLogic(overlapping_match, set_size, exact_match, priority):
    if overlapping_match >= set_size:
<<<<<<< HEAD
        raise Exception(
            f'--overlapping_match_hotspot ({overlapping_match}) cannot be bigger than (or equal to) --set_size_hotspot ({set_size})')
    if exact_match > set_size:
        raise Exception(
            f'--exact_match_size_hotspot ({exact_match}) cannot be bigger than --set_size_hotspot ({set_size})')

    for p in priority.split(','):
        if p.lower() not in ["name", "id", "family", "product"]:
            raise Exception(
                f"You have indicated a label which is not supported with --label_priority. You indicated '{p}'. Supported labels are 'name', 'id','product', and 'family'")
=======
        raise Exception(f'--overlapping_match_hotspot ({overlapping_match}) cannot be bigger than (or equal to) '
                        f'--set_size_hotspot ({set_size})')
    if exact_match > set_size:
        raise Exception(f'--exact_match_size_hotspot ({exact_match}) cannot be bigger than '
                        f'--set_size_hotspot ({set_size})')

    for p in priority.split(','):
        if p.lower() not in ["name", "id", "family", "product"]:
            raise Exception(f"You have indicated a label which is not supported with --label_priority. "
                            f"You indicated '{p}'. Supported labels are 'name', 'id','product', and 'family'")
>>>>>>> 20555b32


def makeColorsForFams(fams):
    famcol = {}
    for fam in fams:
        col = list(random.choices(range(256), k=3))
        famcol[fam] = '#%02x%02x%02x' % (col[0], col[1], col[2])
    return famcol


def orderGeneLists(geneLists, ordered_counts, overlapping_match, exact_match, set_size):
    geneLists = lineOrderGeneLists(geneLists, overlapping_match, exact_match, set_size)
    return rowOrderGeneLists(geneLists, ordered_counts)


def rowOrderGeneLists(geneLists, ordered_counts):
    famDict = defaultdict(set)

    for index, genelist in enumerate([genelist[0] for genelist in geneLists]):
        for gene in genelist:
            if hasattr(gene, "family"):
                famDict[gene.family].add(index)
    all_indexes = []
    all_columns = []
    data = []
    for famIndex, RGPindexes in enumerate(famDict.values()):
        all_indexes.extend([famIndex] * len(RGPindexes))
        all_columns.extend(RGPindexes)
        data.extend([1.0] * len(RGPindexes))

    mat_p_a = csc_matrix((data, (all_indexes, all_columns)), shape=(len(famDict), len(geneLists)), dtype='float')
    dist = pdist(1 - jaccard_similarities(mat_p_a, 0).todense())
    hc = linkage(dist, 'single')

    dendro = dendrogram(hc, no_plot=True)

    new_geneLists = [geneLists[index] for index in dendro["leaves"]]
    new_ordered_counts = [ordered_counts[index] for index in dendro["leaves"]]
    return new_geneLists, new_ordered_counts


def lineOrderGeneLists(geneLists, overlapping_match, exact_match, set_size):
<<<<<<< HEAD
    classified = set([0])  # first gene list has the right order
=======
    classified = {0}  # first gene list has the right order
>>>>>>> 20555b32
    new_classify = set()

    nbloop = 0
    to_classify = set(range(1, len(geneLists)))  # the others may (or may not) have it
    while len(to_classify) != 0:
        for classIndex in classified:
            base_border1 = [gene.family for gene in geneLists[classIndex][1][0]]
            base_border2 = [gene.family for gene in geneLists[classIndex][1][1]]
            for unclassIndex in list(to_classify):
                border1 = [gene.family for gene in geneLists[unclassIndex][1][0]]
                border2 = [gene.family for gene in geneLists[unclassIndex][1][1]]
                if compBorder(base_border1, border1, overlapping_match, exact_match, set_size) or compBorder(
                        base_border2, border2, overlapping_match, exact_match, set_size):
                    to_classify.discard(unclassIndex)
                    new_classify.add(unclassIndex)
                elif compBorder(base_border2, border1, overlapping_match, exact_match, set_size) or compBorder(
                        base_border1, border2, overlapping_match, exact_match, set_size):
                    geneLists[unclassIndex][0] = geneLists[unclassIndex][0][
                                                 ::-1]  # reverse the order of the genes to match the 'reference'
                    to_classify.discard(unclassIndex)
                    new_classify.add(unclassIndex)
<<<<<<< HEAD
        classified = new_classify  # the newly classified will help to check the unclassified, the formerly classified are not useful for what remains (if sth remains)
=======
        classified = new_classify
        # the newly classified will help to check the unclassified,
        # the formerly classified are not useful for what remains (if sth remains)
>>>>>>> 20555b32
        new_classify = set()
        nbloop += 1
        if nbloop >= 10:
            print("infinit loop !")
            print([gene.family.ID for border in geneLists[0][1] for gene in border])
            print("#######")
            for iden in to_classify:
                print([gene.family.ID for border in geneLists[iden][1] for gene in border])
            print("####")
            for iden in classified:
                print([gene.family.ID for border in geneLists[iden][1] for gene in border])
            raise Exception()
    return geneLists


def defineElementsOfInterest(genelist, elements):
    present_EOI = set()
    for gene in genelist:
        if gene.name in elements and gene.name != "":
            present_EOI.add(gene.name)
        elif gene.ID in elements:
            present_EOI.add(gene.ID)
        elif gene.local_identifier in elements and gene.local_identifier != "":
            present_EOI.add(gene.local_identifier)
        for el in elements:
            if el in gene.product:
                present_EOI.add(el)
    return present_EOI


def drawCurrSpot(genelists, ordered_counts, elements, famCol, filename, priority):
    rdframes = []
    annotList = []
    partitionColors = {"shell": "#00D860", "persistent": "#F7A507", "cloud": "#79DEFF"}
    importr("genoPlotR")
    dna_seg = robjects.r["dna_seg"]
    annotation = robjects.r["annotation"]
    middle = robjects.r["middle"]

    longest_gene_list = 0

    present_EOI = set()

    for index, GeneList in enumerate(genelists):
        genelist = GeneList[0]
        present_EOI |= defineElementsOfInterest(genelist, elements)
        if len(genelist) > longest_gene_list:
            longest_gene_list = len(genelist)
        if genelist[0].start < genelist[1].start:
            ordered = True
            start = genelist[0].start
        else:
            ordered = False
            start = genelist[0].stop
        df = {'name': [], 'start': [], 'end': [], 'strand': [], 'col': [], 'fill': [], "gene_type": []}
        gene_names = []

        for gene in genelist:
            if 'RNA' in gene.type:
                gene_names.append(' ' + gene.product)
            else:
                for p in priority.split(','):
                    if p == 'name':
                        if gene.name != "":
                            gene_names.append(' ' + gene.name)
                            break
                    elif p == "product":
                        if gene.product != "":
                            gene_names.append(' ' + gene.product)
                            break
                    elif p == "ID":
                        if gene.local_identifier != "":
                            gene_names.append(' ' + gene.local_identifier)
                        else:
                            gene_names.append(' ' + str(gene.ID))
                        break  # necessarily has an ID
                    elif p == 'family':
                        gene_names.append(' ' + str(gene.family.name))
                        break  # necessarily has a family
            df['name'].append(gene.ID)
            if ordered:
                if gene.strand == "+":
                    df['start'].append(gene.start - start)
                    df['end'].append(gene.stop - start)
                    df['strand'].append(gene.strand)
                else:
                    df["end"].append(gene.start - start)
                    df["start"].append(gene.stop - start)
                    df["strand"].append(gene.strand)
            else:
                if gene.strand == "+":
                    df["start"].append(abs(gene.stop - start))
                    df['end'].append(abs(gene.start - start))
                    df["strand"].append("-")  # we invert it because we reversed the order !
                else:
                    df["start"].append(abs(gene.start - start))
                    df["end"].append(abs(gene.stop - start))
                    df["strand"].append("+")  # we invert it because we reversed the order !
            if gene.type == "CDS":
                df['col'].append(partitionColors[gene.family.namedPartition])
                df['fill'].append(famCol[gene.family])
                df["gene_type"].append("side_blocks")
            elif gene.type == "tRNA":
                df['col'].append('#000000')
                df['gene_type'].append("bars")
                df['fill'].append('#000000')
            else:
                df['col'].append('#000000')
                df['gene_type'].append("headless_arrows")
                df['fill'].append('#000000')
        df["name"] = robjects.StrVector(df["name"])
        df["start"] = robjects.IntVector(df["start"])
        df["end"] = robjects.IntVector(df["end"])
        df["strand"] = robjects.StrVector(df["strand"])
        df["col"] = robjects.StrVector(df["col"])
        df["fill"] = robjects.StrVector(df["fill"])
        df["gene_type"] = robjects.StrVector(df["gene_type"])
        dnasegObj = dna_seg(robjects.DataFrame(df))
        annot = annotation(x1=middle(dnasegObj), text=robjects.StrVector(gene_names), rot=20)
        annotList.append((f'{GeneList[2].organism.name}, x' + str(ordered_counts[index]), annot))
        rdframes.append((f'{GeneList[2].organism.name}, x' + str(ordered_counts[index]), dnasegObj))
    filename = filename + ('_' + "_".join(sorted(present_EOI)) if len(present_EOI) > 0 else "") + ".png"
    Rannot = robjects.ListVector(annotList)
    Rdna_segs = robjects.ListVector(rdframes)
    return Rdna_segs, Rannot, rdframes, longest_gene_list, filename


def _spotDrawing(Rdna_segs, Rannot, rdframes, longest_gene_list, filename, fig_margin):
    try:
        plot_gene_map = robjects.r["plot_gene_map"]
        grdevices = importr('grDevices')
        grdevices.png(file=filename, width=longest_gene_list * 80, height=(len(rdframes) + 1) * fig_margin,
                      pointsize=16)  # pylint: disable=no-member
        plot_gene_map(dna_segs=Rdna_segs, annotations=Rannot, annotation_height=5, lwd=4)
        grdevices.dev_off()  # pylint: disable=no-member
<<<<<<< HEAD
    except rpy2.rinterface_lib.embedded.RRuntimeError:
=======
    except rpy2.rinterface_lib.embedded.RRuntimeError:  # Change to rpy2.rinterface.RRuntimeError
>>>>>>> 20555b32
        logging.getLogger().warning(
            f"{os.path.basename(filename)} cannot be drawn as the spot is probably too large to be rendered")


def draw_spots(spots, output, cpu, overlapping_match, exact_match, set_size, multigenics, elements, priority,
               fig_margin=100, disable_bar=False):
    logging.getLogger().info("Selecting and ordering genes among regions...")
    bar = tqdm(range(len(spots)), unit="spot", disable=disable_bar)
    spots_to_draw = []
    for spot in spots:

        fname = output + '/spot_' + str(spot.ID)

        # write identical rgps and the rgps they are identical to
        uniqRGPS = set()
        out_struc = open(fname + '_identical_rgps.tsv', 'w')
        out_struc.write('representative_rgp\trepresentative_rgp_organism\tidentical_rgp\tidentical_rgp_organism\n')
        for keyRGP, otherRGPs in spot.getUniq2RGP().items():
            uniqRGPS.add(keyRGP)
            for rgp in otherRGPs:
                out_struc.write(f"{keyRGP.name}\t{keyRGP.organism.name}\t{rgp.name}\t{rgp.organism.name}\n")
        out_struc.close()

        Fams = set()
        GeneLists = []

        countUniq = spot.countUniqOrderedSet()

        # order unique rgps by occurrences
        sortedUniqRGPs = sorted(uniqRGPS, key=lambda x: countUniq[x], reverse=True)
        for rgp in sortedUniqRGPs:
            borders = rgp.getBorderingGenes(set_size, multigenics)
            minpos = min([gene.position for border in borders for gene in border])
            maxpos = max([gene.position for border in borders for gene in border])
            GeneList = rgp.contig.genes[minpos:maxpos + 1]
            minstart = min([gene.start for border in borders for gene in border])
            maxstop = max([gene.stop for border in borders for gene in border])
            RNAstoadd = set()
            for rna in rgp.contig.RNAs:
                if minstart < rna.start < maxstop:
                    RNAstoadd.add(rna)
            GeneList.extend(RNAstoadd)
            GeneList = sorted(GeneList, key=lambda x: x.start)

            Fams |= {gene.family for gene in GeneList if gene.type == "CDS"}

            GeneLists.append([GeneList, borders, rgp])
        famcol = makeColorsForFams(Fams)
        ordered_counts = sorted(countUniq.values(), reverse=True)
        GeneLists, ordered_counts = orderGeneLists(GeneLists, ordered_counts, overlapping_match, exact_match, set_size)
        fname = output + '/spot_' + str(spot.ID)
        # spots_to_draw.append((GeneLists, ordered_counts, elements, famcol, fname))
<<<<<<< HEAD
        spots_to_draw.append(drawCurrSpot(GeneLists, ordered_counts, elements, famcol, fname, priority) + (
        fig_margin,))  # make R dataframes, and plot them using genoPlotR.
=======
        spots_to_draw.append(drawCurrSpot(GeneLists, ordered_counts, elements, famcol, fname, priority) + (fig_margin,))
        # make R dataframes, and plot them using genoPlotR.
>>>>>>> 20555b32
        bar.update()
    logging.getLogger().info("Drawing spots...")
    bar = tqdm(spots_to_draw, unit="spot drawn", disable=disable_bar)
    with Pool(cpu) as p:
        p.starmap(_spotDrawing, bar)
    bar.close()


def launch(args):
    pangenome = Pangenome()
    pangenome.addFile(args.pangenome)
    if args.spot_graph or args.draw_hotspots:
        mkOutdir(args.output, args.force)
    predictHotspots(pangenome, args.output, force=args.force, cpu=args.cpu, spot_graph=args.spot_graph,
                    overlapping_match=args.overlapping_match, set_size=args.set_size, exact_match=args.exact_match_size,
                    draw_hotspot=args.draw_hotspots, interest=args.interest, priority=args.label_priority,
                    fig_margin=args.fig_margin, disable_bar=args.disable_prog_bar)
    writePangenome(pangenome, pangenome.file, args.force, disable_bar=args.disable_prog_bar)


def spotSubparser(subparser):
    parser = subparser.add_parser("spot", formatter_class=argparse.ArgumentDefaultsHelpFormatter)
    optional = parser.add_argument_group(title="Optional arguments")
    optional.add_argument('-o', '--output', required=False, type=str,
                          default="ppanggolin_output" + time.strftime("_DATE%Y-%m-%d_HOUR%H.%M.%S",
                                                                      time.localtime()) + "_PID" + str(os.getpid()),
                          help="Output directory")
    optional.add_argument("--spot_graph", required=False, action="store_true",
<<<<<<< HEAD
                          help="Writes a graph in a .gexf format of pairs of blocks of single copy markers flanking RGPs, supposedly belonging to the same hotspot")
    optional.add_argument("--draw_hotspots", required=False, action="store_true",
                          help="Draws a figure representing all of the hotspots syntenies")
    optional.add_argument("--overlapping_match", required=False, type=int, default=2,
                          help="The number of 'missing' persistent genes allowed when comparing flanking genes during hotspot computations")
    optional.add_argument("--set_size", required=False, type=int, default=3,
                          help="Number of single copy markers to use as flanking genes for a RGP during hotspot computation")
    optional.add_argument("--exact_match_size", required=False, type=int, default=1,
                          help="Number of perfecty matching flanking single copy markers required to associate RGPs during hotspot computation (Ex: If set to 1, two RGPs are in the same hotspot if both their 1st flanking genes are the same)")
    optional.add_argument("--interest", required=False, type=str, default="tRNA,integrase",
                          help="Comma separated list of elements to indicate in figure file names if present whenD drawing hotspots (any text which can be found as 'gene name' or 'product' if annotations were provided). Defaults are 'tRNA' and 'integrase' which are often found near the most dynamic spots of insertion")
    optional.add_argument("--label_priority", required=False, type=str, default='name,ID',
                          help="Option to use with --draw_hotspots. Will indicate what to write in the figure labels as a comma-separated list. Order gives priority. Possible values are: name (for gene names), ID (for the gene IDs), family (for the family IDs), product (for the product string)")
=======
                          help="Writes a graph in .gexf format of pairs of blocks of single copy markers flanking RGPs,"
                               " supposedly belonging to the same hotspot")
    optional.add_argument("--draw_hotspots", required=False, action="store_true",
                          help="Draws a figure representing all of the hotspots syntenies")
    optional.add_argument("--overlapping_match", required=False, type=int, default=2,
                          help="The number of 'missing' persistent genes allowed when comparing flanking genes during "
                               "hotspot computations")
    optional.add_argument("--set_size", required=False, type=int, default=3,
                          help="Number of single copy markers to use as flanking genes for a RGP during "
                               "hotspot computation")
    optional.add_argument("--exact_match_size", required=False, type=int, default=1,
                          help="Number of perfectly matching flanking single copy markers required to associate RGPs "
                               "during hotspot computation (Ex: If set to 1, two RGPs are in the same hotspot "
                               "if both their 1st flanking genes are the same)")
    optional.add_argument("--interest", required=False, type=str, default="tRNA,integrase",
                          help="Comma separated list of elements to indicate in figure file names if present whenD "
                               "drawing hotspots (any text which can be found as 'gene name' or 'product' "
                               "if annotations were provided). Defaults are 'tRNA' and 'integrase' "
                               "which are often found near the most dynamic spots of insertion")
    optional.add_argument("--label_priority", required=False, type=str, default='name,ID',
                          help="Option to use with --draw_hotspots. Will indicate what to write in the figure labels "
                               "as a comma-separated list. Order gives priority. Possible values are: "
                               "name (for gene names), ID (for the gene IDs), family (for the family IDs), "
                               "product (for the product string)")
>>>>>>> 20555b32
    optional.add_argument("--fig_margin", required=False, type=int, default=100,
                          help="Option to use with --draw_hotspots. Length of margin between regions in px.")
    required = parser.add_argument_group(title="Required arguments",
                                         description="One of the following arguments is required :")
    required.add_argument('-p', '--pangenome', required=True, type=str, help="The pangenome .h5 file")
    return parser<|MERGE_RESOLUTION|>--- conflicted
+++ resolved
@@ -84,13 +84,8 @@
         else:
             used += 1
             addNewNode(spotGraph, rgp, border)
-<<<<<<< HEAD
-    logging.getLogger().info(
-        f"{lost} RGPs were not used as they are on a contig border (or have less than {set_size} persistent gene families until the contig border)")
-=======
     logging.getLogger().info(f"{lost} RGPs were not used as they are on a contig border (or have less than {set_size} "
                              f"persistent gene families until the contig border)")
->>>>>>> 20555b32
     logging.getLogger().info(f"{used} RGPs are being used to predict spots of insertion")
     nodeList = list(spotGraph.nodes)
     logging.getLogger().info(f"{len(nodeList)} number of different pairs of flanking gene families")
@@ -123,17 +118,10 @@
 
 def checkPangenomeFormerSpots(pangenome, force):
     """ checks pangenome status and .h5 files for former spots, delete them if allowed or raise an error """
-<<<<<<< HEAD
-    if pangenome.status["spots"] == "inFile" and force == False:
-        raise Exception(
-            "You are trying to detect spots on a pangenome which already has predicted spots. If you REALLY want to do that, use --force (it will erase spots previously predicted).")
-    elif pangenome.status["spots"] == "inFile" and force == True:
-=======
     if pangenome.status["spots"] == "inFile" and not force:
         raise Exception("You are trying to detect spots on a pangenome which already has predicted spots. "
                         "If you REALLY want to do that, use --force (it will erase spots previously predicted).")
     elif pangenome.status["spots"] == "inFile" and force:
->>>>>>> 20555b32
         ErasePangenome(pangenome, spots=True)
 
 
@@ -168,11 +156,7 @@
         elements = []
     # draw spots of interest
     if draw_hotspot:
-<<<<<<< HEAD
-        drawn_spots = select_spots(pangenome, spots, elements)
-=======
         drawn_spots = select_spots(spots)
->>>>>>> 20555b32
         if len(drawn_spots) > 0:
             logging.getLogger().info(f"Drawing {len(drawn_spots)} spots...")
             draw_spots(drawn_spots, output, cpu, overlapping_match, exact_match, set_size, multigenics, elements,
@@ -237,11 +221,7 @@
 
 
 # useless atm, but could be useful for the futur should we want to study spots cross-species.
-<<<<<<< HEAD
-def writeBorders_spots(spots, pangenome, output):
-=======
 def writeBorders_spots(spots, output):
->>>>>>> 20555b32
     fout = open(output + "/spots_families.faa", "w")
     n_spot = 0
 
@@ -254,13 +234,8 @@
             for border in borders:
                 order = 0
                 for fam in border:
-<<<<<<< HEAD
-                    fout.write(
-                        f">{fam.name}_prevalence-{prevalence}_synt-{organisations}_spot-{n_spot}_group-{n_border_group}_border-{n_border}_order-{order}\n")
-=======
                     fout.write(f">{fam.name}_prevalence-{prevalence}_synt-{organisations}_spot-{n_spot}_group-"
                                f"{n_border_group}_border-{n_border}_order-{order}\n")
->>>>>>> 20555b32
                     fout.write(f"{fam.sequence}\n")
                     order += 1
                 n_border += 1
@@ -269,11 +244,7 @@
     fout.close()
 
 
-<<<<<<< HEAD
-def select_spots(pangenome, spots, elements, min_uniq_orders=2):
-=======
 def select_spots(spots, min_uniq_orders=2):
->>>>>>> 20555b32
     if min_uniq_orders <= 1:
         raise Exception("Can't draw spots with only a single (or less) gene order")
     to_draw = []
@@ -286,18 +257,6 @@
 
 def checkParameterLogic(overlapping_match, set_size, exact_match, priority):
     if overlapping_match >= set_size:
-<<<<<<< HEAD
-        raise Exception(
-            f'--overlapping_match_hotspot ({overlapping_match}) cannot be bigger than (or equal to) --set_size_hotspot ({set_size})')
-    if exact_match > set_size:
-        raise Exception(
-            f'--exact_match_size_hotspot ({exact_match}) cannot be bigger than --set_size_hotspot ({set_size})')
-
-    for p in priority.split(','):
-        if p.lower() not in ["name", "id", "family", "product"]:
-            raise Exception(
-                f"You have indicated a label which is not supported with --label_priority. You indicated '{p}'. Supported labels are 'name', 'id','product', and 'family'")
-=======
         raise Exception(f'--overlapping_match_hotspot ({overlapping_match}) cannot be bigger than (or equal to) '
                         f'--set_size_hotspot ({set_size})')
     if exact_match > set_size:
@@ -308,7 +267,6 @@
         if p.lower() not in ["name", "id", "family", "product"]:
             raise Exception(f"You have indicated a label which is not supported with --label_priority. "
                             f"You indicated '{p}'. Supported labels are 'name', 'id','product', and 'family'")
->>>>>>> 20555b32
 
 
 def makeColorsForFams(fams):
@@ -351,11 +309,7 @@
 
 
 def lineOrderGeneLists(geneLists, overlapping_match, exact_match, set_size):
-<<<<<<< HEAD
-    classified = set([0])  # first gene list has the right order
-=======
     classified = {0}  # first gene list has the right order
->>>>>>> 20555b32
     new_classify = set()
 
     nbloop = 0
@@ -377,13 +331,9 @@
                                                  ::-1]  # reverse the order of the genes to match the 'reference'
                     to_classify.discard(unclassIndex)
                     new_classify.add(unclassIndex)
-<<<<<<< HEAD
-        classified = new_classify  # the newly classified will help to check the unclassified, the formerly classified are not useful for what remains (if sth remains)
-=======
         classified = new_classify
         # the newly classified will help to check the unclassified,
         # the formerly classified are not useful for what remains (if sth remains)
->>>>>>> 20555b32
         new_classify = set()
         nbloop += 1
         if nbloop >= 10:
@@ -519,11 +469,7 @@
                       pointsize=16)  # pylint: disable=no-member
         plot_gene_map(dna_segs=Rdna_segs, annotations=Rannot, annotation_height=5, lwd=4)
         grdevices.dev_off()  # pylint: disable=no-member
-<<<<<<< HEAD
-    except rpy2.rinterface_lib.embedded.RRuntimeError:
-=======
     except rpy2.rinterface_lib.embedded.RRuntimeError:  # Change to rpy2.rinterface.RRuntimeError
->>>>>>> 20555b32
         logging.getLogger().warning(
             f"{os.path.basename(filename)} cannot be drawn as the spot is probably too large to be rendered")
 
@@ -576,13 +522,8 @@
         GeneLists, ordered_counts = orderGeneLists(GeneLists, ordered_counts, overlapping_match, exact_match, set_size)
         fname = output + '/spot_' + str(spot.ID)
         # spots_to_draw.append((GeneLists, ordered_counts, elements, famcol, fname))
-<<<<<<< HEAD
-        spots_to_draw.append(drawCurrSpot(GeneLists, ordered_counts, elements, famcol, fname, priority) + (
-        fig_margin,))  # make R dataframes, and plot them using genoPlotR.
-=======
         spots_to_draw.append(drawCurrSpot(GeneLists, ordered_counts, elements, famcol, fname, priority) + (fig_margin,))
         # make R dataframes, and plot them using genoPlotR.
->>>>>>> 20555b32
         bar.update()
     logging.getLogger().info("Drawing spots...")
     bar = tqdm(spots_to_draw, unit="spot drawn", disable=disable_bar)
@@ -611,21 +552,6 @@
                                                                       time.localtime()) + "_PID" + str(os.getpid()),
                           help="Output directory")
     optional.add_argument("--spot_graph", required=False, action="store_true",
-<<<<<<< HEAD
-                          help="Writes a graph in a .gexf format of pairs of blocks of single copy markers flanking RGPs, supposedly belonging to the same hotspot")
-    optional.add_argument("--draw_hotspots", required=False, action="store_true",
-                          help="Draws a figure representing all of the hotspots syntenies")
-    optional.add_argument("--overlapping_match", required=False, type=int, default=2,
-                          help="The number of 'missing' persistent genes allowed when comparing flanking genes during hotspot computations")
-    optional.add_argument("--set_size", required=False, type=int, default=3,
-                          help="Number of single copy markers to use as flanking genes for a RGP during hotspot computation")
-    optional.add_argument("--exact_match_size", required=False, type=int, default=1,
-                          help="Number of perfecty matching flanking single copy markers required to associate RGPs during hotspot computation (Ex: If set to 1, two RGPs are in the same hotspot if both their 1st flanking genes are the same)")
-    optional.add_argument("--interest", required=False, type=str, default="tRNA,integrase",
-                          help="Comma separated list of elements to indicate in figure file names if present whenD drawing hotspots (any text which can be found as 'gene name' or 'product' if annotations were provided). Defaults are 'tRNA' and 'integrase' which are often found near the most dynamic spots of insertion")
-    optional.add_argument("--label_priority", required=False, type=str, default='name,ID',
-                          help="Option to use with --draw_hotspots. Will indicate what to write in the figure labels as a comma-separated list. Order gives priority. Possible values are: name (for gene names), ID (for the gene IDs), family (for the family IDs), product (for the product string)")
-=======
                           help="Writes a graph in .gexf format of pairs of blocks of single copy markers flanking RGPs,"
                                " supposedly belonging to the same hotspot")
     optional.add_argument("--draw_hotspots", required=False, action="store_true",
@@ -650,7 +576,6 @@
                                "as a comma-separated list. Order gives priority. Possible values are: "
                                "name (for gene names), ID (for the gene IDs), family (for the family IDs), "
                                "product (for the product string)")
->>>>>>> 20555b32
     optional.add_argument("--fig_margin", required=False, type=int, default=100,
                           help="Option to use with --draw_hotspots. Length of margin between regions in px.")
     required = parser.add_argument_group(title="Required arguments",
