--- conflicted
+++ resolved
@@ -9,19 +9,11 @@
 from multiprocessing import Process, Value
 # local libraries
 from ppanggolin.pangenome import Pangenome
-<<<<<<< HEAD
-from ppanggolin.utils import mkFilename, min_one, mkOutdir, check_option_workflow, follow_resource_usage
-from ppanggolin.annotate import annotatePangenome, readAnnotations, getGeneSequencesFromFastas
-from ppanggolin.cluster import clustering, readClustering
-from ppanggolin.graph import computeNeighborsGraph
-from ppanggolin.nem.rarefaction import makeRarefactionCurve
-=======
-from ppanggolin.utils import mk_file_name, min_one, mk_outdir, check_option_workflow, restricted_float
+from ppanggolin.utils import follow_resource_usage, mk_file_name, min_one, mk_outdir, check_option_workflow, restricted_float
 from ppanggolin.annotate.annotate import annotate_pangenome, read_annotations, get_gene_sequences_from_fastas
 from ppanggolin.cluster.cluster import clustering, read_clustering
 from ppanggolin.graph.makeGraph import compute_neighbors_graph
 from ppanggolin.nem.rarefaction import make_rarefaction_curve
->>>>>>> 78390bb1
 from ppanggolin.nem.partition import partition
 from ppanggolin.formats.writeBinaries import write_pangenome
 from ppanggolin.formats.writeFlat import write_flat_files
@@ -44,17 +36,12 @@
     """
     check_option_workflow(args)
     pangenome = Pangenome()
-<<<<<<< HEAD
-    filename = mkFilename(args.basename, args.output, args.force)
-
+    filename = mk_file_name(args.basename, args.output, args.force)
     step = Value("I",1)
     p = Process(target=follow_resource_usage, args=(args.output + "/resource_usage.tsv",step, args.cpu, 0.1 ))
     p.start()
     num2name = {1:"annotate",2:"cluster", 3:"graph",4:"partition",5:"rgp",6:"HDF5",7:"spot",8:"module",9:"end"}
 
-=======
-    filename = mk_file_name(args.basename, args.output, args.force)
->>>>>>> 78390bb1
     writing_time, anno_time, clust_time, mod_time, desc_time = (None, None, None, None, None)
     if args.anno:  # if the annotations are provided, we read from it
         start_anno = time.time()
@@ -93,12 +80,9 @@
                    identity=args.identity, mode=args.mode, disable_bar=args.disable_prog_bar)
         clust_time = time.time() - start_clust
 
-<<<<<<< HEAD
-    writePangenome(pangenome, filename, args.force, disable_bar=args.disable_prog_bar)
+    write_pangenome(pangenome, filename, args.force, disable_bar=args.disable_prog_bar)
     step.value = 3
-=======
-    write_pangenome(pangenome, filename, args.force, disable_bar=args.disable_prog_bar)
->>>>>>> 78390bb1
+
     start_graph = time.time()
     compute_neighbors_graph(pangenome, disable_bar=args.disable_prog_bar)
     graph_time = time.time() - start_graph
@@ -164,17 +148,14 @@
         logging.getLogger().info(f"Writing descriptive files for the pangenome took : {round(desc_time, 2)} seconds")
     print_info(filename, content=True)
 
+    p.terminate()#kill the follow_resource_usage process.
+
 
 def subparser(sub_parser: argparse._SubParsersAction) -> argparse.ArgumentParser:
     """
     Subparser to launch PPanGGOLiN in Command line
 
-<<<<<<< HEAD
-    p.terminate()#kill the follow_resource_usage process.
-
-=======
     :param sub_parser : sub_parser for align command
->>>>>>> 78390bb1
 
     :return : parser arguments for align command
     """
