--- conflicted
+++ resolved
@@ -3,8 +3,8 @@
 
 # default libraries
 import argparse
+import logging
 from collections import Counter
-import logging
 import random
 import tempfile
 import time
@@ -493,11 +493,7 @@
     """
     required = parser.add_argument_group(title="Required arguments",
                                          description="One of the following arguments is required :")
-<<<<<<< HEAD
-    required.add_argument('-p', '--pangenome', required=True, type=Path, help="The pangenome .h5 file")
-=======
-    required.add_argument('-p', '--pangenome', required=False, type=str, help="The pangenome .h5 file")
->>>>>>> fda79585
+    required.add_argument('-p', '--pangenome', required=False, type=Path, help="The pangenome .h5 file")
 
     optional = parser.add_argument_group(title="Optional arguments")
     optional.add_argument("-b", "--beta", required=False, default=2.5, type=float,
@@ -536,28 +532,20 @@
                                "if there is one, or 20 if there are none.")
     optional.add_argument("--soft_core", required=False, type=float, default=0.95, help="Soft core threshold")
     optional.add_argument("-se", "--seed", type=int, default=42, help="seed used to generate random numbers")
-
     optional.add_argument("-c", "--cpu", required=False, default=1, type=int, help="Number of available cpus")
+    optional.add_argument("--tmpdir", required=False, type=str, default=Path(tempfile.gettempdir()),
+                          help="directory for storing temporary files")
 
 
 if __name__ == '__main__':
     """To test local change and allow using debugger"""
-    from ppanggolin.utils import check_log, set_verbosity_level
+    from ppanggolin.utils import set_verbosity_level, add_common_arguments
 
     main_parser = argparse.ArgumentParser(
         description="Depicting microbial species diversity via a Partitioned PanGenome Graph Of Linked Neighbors",
         formatter_class=argparse.RawTextHelpFormatter)
 
     parser_rarefaction(main_parser)
-    common = main_parser.add_argument_group(title="Common argument")
-    common.add_argument("--verbose", required=False, type=int, default=1, choices=[0, 1, 2],
-                        help="Indicate verbose level (0 for warning and errors only, 1 for info, 2 for debug)")
-    common.add_argument("--tmpdir", required=False, type=Path, default=Path(tempfile.gettempdir()),
-                        help="directory for storing temporary files")
-    common.add_argument("--log", required=False, type=check_log, default="stdout", help="log output file")
-    common.add_argument("-d", "--disable_prog_bar", required=False, action="store_true",
-                        help="disables the progress bars")
-    common.add_argument('-f', '--force', action="store_true",
-                        help="Force writing in output directory and in pangenome output file.")
+    add_common_arguments(main_parser)
     set_verbosity_level(main_parser.parse_args())
     launch(main_parser.parse_args())