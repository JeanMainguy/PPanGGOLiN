#!/usr/bin/env python3
# coding:utf-8

# default libraries
import logging
import sys
from pathlib import Path
# installed libraries
from typing import TextIO

from tables import Table
from tqdm import tqdm
import tables

# local libraries
from ppanggolin.genome import Organism, Gene, RNA
from ppanggolin.pangenome import Pangenome
from ppanggolin.geneFamily import GeneFamily
from ppanggolin.region import Spot, Module
from ppanggolin.metadata import Metadata



class Genedata:
    """
    This is a general class storing unique gene-related data to be written in a specific
    genedata table

    :param start: Start position of a gene
    :param stop: Stop position of a gene
    :param strand: associated strand
    :param gene_type: Type of gene
    :param position: Position of the gene on its contig
    :param name: Name of the feature
    :param product: Associated product
    :param genetic_code: associated genetic code, if any
    """

    def __init__(self, start: int, stop: int, strand: str, gene_type: str, position: int, name: str, product: str,
                 genetic_code: int):
        self.start = start
        self.stop = stop
        self.strand = strand
        self.gene_type = gene_type
        self.position = position
        self.name = name
        self.product = product
        self.genetic_code = genetic_code

    def __eq__(self, other):
        return self.start == other.start \
            and self.stop == other.stop \
            and self.strand == other.strand \
            and self.gene_type == other.gene_type \
            and self.position == other.position \
            and self.name == other.name \
            and self.product == other.product \
            and self.genetic_code == other.genetic_code

    def __hash__(self):
        return hash((self.start, self.stop, self.strand, self.gene_type, self.position,
                     self.name, self.product, self.genetic_code))


def get_number_of_organisms(pangenome: Pangenome) -> int:
    """ Standalone function to get the number of organisms in a pangenome

    :param pangenome: Annotated pangenome

    :return: Number of organisms in the pangenome
    """
    if hasattr(pangenome, "file"):
        filename = pangenome.file
    else:
        raise FileNotFoundError("The provided pangenome does not have an associated .h5 file")
    h5f = tables.open_file(filename, "r")
    annotations = h5f.root.annotations

    table = annotations.genes
    org_set = set()
    for org in read_chunks(table, column="organism"):
        org_set.add(org)
    h5f.close()
    return len(org_set)


<<<<<<< HEAD
# TODO Remove this function
=======
>>>>>>> 9d7a7c45
def fix_partitioned(pangenome_file: str):
    """
    Fixes pangenomes with the 'partitionned' typo.

    :param pangenome_file: path to the pangenome file
    """
    h5f = tables.open_file(pangenome_file, "a")
    status_group = h5f.root.status
    if 'Partitionned' in status_group._v_attrs._f_list():
        # if Partitionned is still in use, fix it
        status_group = h5f.root.status
        if status_group._v_attrs.Partitionned:
            status_group._v_attrs.Partitioned = True
        else:
            status_group._v_attrs.Partitioned = False
        del status_group._v_attrs.Partitionned
    h5f.close()


<<<<<<< HEAD
def get_status(pangenome: Pangenome, pangenome_file: str):
=======
def get_status(pangenome: Pangenome, pangenome_file: Path):
>>>>>>> 9d7a7c45
    """
    Checks which elements are already present in the file.

    :param pangenome: Blank pangenome
    :param pangenome_file: path to the pangenome file
    """
    fix_partitioned(pangenome_file)
    h5f = tables.open_file(pangenome_file, "r")
    logging.getLogger("PPanGGOLiN").info("Getting the current pangenome status")
    status_group = h5f.root.status
    if status_group._v_attrs.genomesAnnotated:
        pangenome.status["genomesAnnotated"] = "inFile"
    if status_group._v_attrs.genesClustered:
        pangenome.status["genesClustered"] = "inFile"
    if status_group._v_attrs.geneSequences:
        pangenome.status["geneSequences"] = "inFile"
    if status_group._v_attrs.geneFamilySequences:
        pangenome.status["geneFamilySequences"] = "inFile"
    if status_group._v_attrs.NeighborsGraph:
        pangenome.status["neighborsGraph"] = "inFile"

    if status_group._v_attrs.Partitioned:
        pangenome.status["partitioned"] = "inFile"

    if hasattr(status_group._v_attrs, "predictedRGP") and status_group._v_attrs.predictedRGP:
        pangenome.status["predictedRGP"] = "inFile"

    if hasattr(status_group._v_attrs, "spots") and status_group._v_attrs.spots:
        pangenome.status["spots"] = "inFile"

    if hasattr(status_group._v_attrs, "modules") and status_group._v_attrs.modules:
        pangenome.status["modules"] = "inFile"
        # pangenome.status["annotations_sources"] = status_group._v_attrs.annotations_sources

    if hasattr(status_group._v_attrs, "metadata") and status_group._v_attrs.metadata:
        metastatus = status_group.metastatus
        metasources = status_group.metasources
        for attr in metastatus._v_attrs._f_list():
            pangenome.status["metadata"][attr] = "inFile"
            pangenome.status["metasources"][attr] = metasources._v_attrs[attr]

    if "/info" in h5f:
        info_group = h5f.root.info
        pangenome.parameters = info_group._v_attrs.parameters
    h5f.close()


def read_chunks(table: Table, column: str = None, chunk: int = 10000):
    """
    Reading entirely the provided table (or column if specified) chunk per chunk to limit RAM usage.

    :param table:
    :param column:
    :param chunk:
    """
    for i in range(0, table.nrows, chunk):
        for row in table.read(start=i, stop=i + chunk, field=column):
            yield row


def read_genedata(h5f: tables.File) -> dict:
    """
    Reads the genedata table and returns a genedata_id2genedata dictionnary
    :param h5f: the hdf5 file handler
    :return: dictionnary linking genedata to the genedata identifier
    """
    table = h5f.root.annotations.genedata
    genedata_id2genedata = {}
    for row in read_chunks(table, chunk=20000):
        genedata = Genedata(start=row["start"],
                            stop=row["stop"],
                            strand=row["strand"].decode(),
                            gene_type=row["gene_type"].decode(),
                            position=row["position"],
                            name=row["name"].decode(),
                            product=row["product"].decode(),
                            genetic_code=row["genetic_code"])
        genedata_id = row["genedata_id"]
        genedata_id2genedata[genedata_id] = genedata
    return genedata_id2genedata


def read_sequences(h5f: tables.File) -> dict:
    """
    Reads the sequences table and returns a sequence id to sequence dictionnary
    :param h5f: the hdf5 file handler
    :return: dictionnary linking sequences to the seq identifier
    """
    table = h5f.root.sequences
    seqid2seq = {}
    for row in read_chunks(table, chunk=20000):
        seqid2seq[row["seqid"]] = row['dna'].decode()
    return seqid2seq


def get_gene_sequences_from_file(filename: str, file_obj: TextIO, list_cds: iter = None, add: str = '',
                                 disable_bar: bool = False):
    """
    Writes the CDS sequences of the Pangenome object to a File object that can be filtered or not by a list of CDS,
    and adds the eventual str 'add' in front of the identifiers. Loads the sequences from a .h5 pangenome file.
    :param filename: Name of the pangenome file
    :param file_obj: Name of the output file
    :param list_cds: An iterable object of CDS
    :param add: Add a prefix to sequence header
    :param disable_bar: Prevent to print disable progress bar
    """
    logging.getLogger("PPanGGOLiN").info(f"Extracting and writing CDS sequences from a {filename} file to a fasta file...")
    h5f = tables.open_file(filename, "r", driver_core_backing_store=0)
    table = h5f.root.geneSequences
    list_cds = set(list_cds) if list_cds is not None else None
    seqid2seq = read_sequences(h5f)
    for row in tqdm(read_chunks(table, chunk=20000), total=table.nrows, unit="gene", disable=disable_bar):
        # Read the table chunk per chunk otherwise RAM dies on big pangenomes
        name_cds = row["gene"].decode()
        if row["type"] == b"CDS" and (list_cds is None or name_cds in list_cds):
            file_obj.write('>' + add + name_cds + "\n")
            file_obj.write(seqid2seq[row["seqid"]] + "\n")
    file_obj.flush()
    h5f.close()


def read_organism(pangenome: Pangenome, org_name: str, contig_dict: dict, circular_contigs: dict, genedata_dict: dict,
                  link: bool = False):
    """
    Read information from pangenome to assign to organism object

    :param pangenome: Input     pangenome
    :param org_name: Name of the organism
    :param contig_dict: Dictionary with all contig and associate genes
    :param circular_contigs: Dictionary of contigs
    :param genedata_dict: dictionnary linking genedata to the genedata identifier
    :param link: get the gene object if the genes are clustered
    """
    org = Organism(org_name)
    gene, gene_type = (None, None)
    for contig_name, gene_list in contig_dict.items():
        contig = org.get_contig(contig_name, is_circular=circular_contigs[contig_name])
        for row in gene_list:
            if link:  # if the gene families are already computed/loaded the gene exists.
                gene = pangenome.get_gene(row["ID"].decode())
            else:  # else creating the gene.
                curr_genedata = genedata_dict[row["genedata_id"]]
                gene_type = curr_genedata.gene_type
                if gene_type == "CDS":
                    gene = Gene(row["ID"].decode())
                elif "RNA" in gene_type:
                    gene = RNA(row["ID"].decode())
            try:
                local = row["local"].decode()
            except ValueError:
                local = ""
            if isinstance(gene, Gene):
                gene.fill_annotations(start=curr_genedata.start, stop=curr_genedata.stop, strand=curr_genedata.strand,
                                      gene_type=gene_type, name=curr_genedata.name, position=curr_genedata.position,
                                      genetic_code=curr_genedata.genetic_code, product=curr_genedata.product,
                                      local_identifier=local)
            else:
                gene.fill_annotations(start=curr_genedata.start, stop=curr_genedata.stop, strand=curr_genedata.strand,
                                      gene_type=gene_type, name=curr_genedata.name,
                                      product=curr_genedata.product, local_identifier=local)
            gene.is_fragment = row["is_fragment"]
            gene.fill_parents(org, contig)
            if gene_type == "CDS":
                contig.add_gene(gene)
            elif "RNA" in gene_type:
                contig.add_rna(gene)
            else:
                raise Exception(f"A strange type '{gene_type}', which we do not know what to do with, was met.")
    pangenome.add_organism(org)


def read_graph(pangenome: Pangenome, h5f: tables.File, disable_bar: bool = False):
    """
    Read information about graph in pangenome hdf5 file to add in pangenome object

    :param pangenome: Pangenome object without graph information
    :param h5f: Pangenome HDF5 file with graph information
    :param disable_bar: Disable the progress bar
    """
    table = h5f.root.edges

    if pangenome.status["genomesAnnotated"] not in ["Computed", "Loaded"] or \
            pangenome.status["genesClustered"] not in ["Computed", "Loaded"]:
        raise Exception("It's not possible to read the graph "
                        "if the annotations and the gene families have not been loaded.")
    for row in tqdm(read_chunks(table, chunk=20000), total=table.nrows, unit="contig adjacency", disable=disable_bar):
        source = pangenome.get_gene(row["geneSource"].decode())
        target = pangenome.get_gene(row["geneTarget"].decode())
        pangenome.add_edge(source, target)
    pangenome.status["neighborsGraph"] = "Loaded"


def read_gene_families(pangenome: Pangenome, h5f: tables.File, disable_bar: bool = False):
    """
    Read gene families in pangenome hdf5 file to add in pangenome object

    :param pangenome: Pangenome object without gene families
    :param h5f: Pangenome HDF5 file with gene families information
    :param disable_bar: Disable the progress bar
    """
    table = h5f.root.geneFamilies

    link = True if pangenome.status["genomesAnnotated"] in ["Computed", "Loaded"] else False

    for row in tqdm(read_chunks(table, chunk=20000), total=table.nrows, unit="gene family", disable=disable_bar):
        fam = GeneFamily(family_id=pangenome.max_fam_id, name=row["geneFam"].decode())
        pangenome.add_gene_family(fam)
        if link:  # linking if we have loaded the annotations
            gene_obj = pangenome.get_gene(row["gene"].decode())
        else:  # else, no
            gene_obj = Gene(row["gene"].decode())
        fam.add_gene(gene_obj)
    pangenome.status["genesClustered"] = "Loaded"


def read_gene_families_info(pangenome: Pangenome, h5f: tables.File, disable_bar: bool = False):
    """
    Read information about gene families in pangenome hdf5 file to add in pangenome object

    :param pangenome: Pangenome object without gene families information
    :param h5f: Pangenome HDF5 file with gene families information
    :param disable_bar: Disable the progress bar
    """
    table = h5f.root.geneFamiliesInfo

    for row in tqdm(read_chunks(table, chunk=20000), total=table.nrows, unit="gene family", disable=disable_bar):
        fam = pangenome.get_gene_family(row["name"].decode())
        fam.add_partition(row["partition"].decode())
        fam.add_sequence(row["protein"].decode())

    if h5f.root.status._v_attrs.Partitioned:
        pangenome.status["partitioned"] = "Loaded"
    if h5f.root.status._v_attrs.geneFamilySequences:
        pangenome.status["geneFamilySequences"] = "Loaded"


def read_gene_sequences(pangenome: Pangenome, h5f: tables.File, disable_bar: bool = False):
    """
    Read gene sequences in pangenome hdf5 file to add in pangenome object
    :param pangenome: Pangenome object without gene sequence associate to gene
    :param h5f: Pangenome HDF5 file with gene sequence associate to gene
    :param disable_bar: Disable the progress bar
    """
    if pangenome.status["genomesAnnotated"] not in ["Computed", "Loaded"]:
        raise Exception("It's not possible to read the pangenome gene dna sequences "
                        "if the annotations have not been loaded.")
    table = h5f.root.geneSequences

    seqid2seq = read_sequences(h5f)
    for row in tqdm(read_chunks(table, chunk=20000), total=table.nrows, unit="gene", disable=disable_bar):
        gene = pangenome.get_gene(row['gene'].decode())
        gene.add_dna(seqid2seq[row['seqid']])
    pangenome.status["geneSequences"] = "Loaded"


def read_rgp(pangenome: Pangenome, h5f: tables.File, disable_bar: bool = False):
    """
    Read region of genomic plasticty in pangenome hdf5 file to add in pangenome object

    :param pangenome: Pangenome object without RGP
    :param h5f: Pangenome HDF5 file with RGP computed
    :param disable_bar: Disable the progress bar
    """
    if pangenome.status["genomesAnnotated"] not in ["Computed", "Loaded"] or \
            pangenome.status["genesClustered"] not in ["Computed", "Loaded"]:
        raise Exception("It's not possible to read the RGP "
                        "if the annotations and the gene families have not been loaded.")
    table = h5f.root.RGP

    for row in tqdm(read_chunks(table, chunk=20000), total=table.nrows, unit="region", disable=disable_bar):
        region = pangenome.get_region(row["RGP"].decode())
        region.append(pangenome.get_gene(row["gene"].decode()))
    # order the genes properly in the regions
    for region in pangenome.regions:
        region.genes = sorted(region.genes, key=lambda x: x.position)  # order the same way as on the contig
    pangenome.status["predictedRGP"] = "Loaded"


def read_spots(pangenome: Pangenome, h5f: tables.File, disable_bar: bool = False):
    """
    Read hotspot in pangenome hdf5 file to add in pangenome object

    :param pangenome: Pangenome object without spot
    :param h5f: Pangenome HDF5 file with spot computed
    :param disable_bar: Disable the progress bar
    """
    table = h5f.root.spots
    spots = {}
    for row in tqdm(read_chunks(table, chunk=20000), total=table.nrows, unit="spot", disable=disable_bar):
        curr_spot = spots.get(row["spot"])
        if curr_spot is None:
            curr_spot = Spot(row["spot"])
            spots[row["spot"]] = curr_spot
        curr_spot.add_region(pangenome.get_region(row["RGP"].decode()))
        curr_spot.spot_2_families()
    pangenome.add_spots(spots.values())
    pangenome.status["spots"] = "Loaded"


def read_modules(pangenome: Pangenome, h5f: tables.File, disable_bar: bool = False):
    """
    Read modules in pangenome hdf5 file to add in pangenome object

    :param pangenome: Pangenome object without modules
    :param h5f: Pangenome HDF5 file with modules computed
    :param disable_bar: Disable the progress bar
    """
    if pangenome.status["genesClustered"] not in ["Computed", "Loaded"]:
        raise Exception("It's not possible to read the modules if the gene families have not been loaded.")
    table = h5f.root.modules
    modules = {}  # id2mod
    for row in tqdm(read_chunks(table, chunk=20000), total=table.nrows, unit="module", disable=disable_bar):
        curr_module = modules.get(row['module'])
        if curr_module is None:
            curr_module = Module(row['module'])
            modules[row["module"]] = curr_module
        curr_module.add_family(pangenome.get_gene_family(row['geneFam'].decode()))
    pangenome.add_modules(modules.values())
    pangenome.status["modules"] = "Loaded"


def read_annotation(pangenome: Pangenome, h5f: tables.File, disable_bar: bool = False):
    """
    Read annotation in pangenome hdf5 file to add in pangenome object

    :param pangenome: Pangenome object without annotation
    :param h5f: Pangenome HDF5 file with annotation
    :param disable_bar: Disable the progress bar
    """
    annotations = h5f.root.annotations

    table = annotations.genes
    pangenome_dict = {}
    circular_contigs = {}

    genedata_dict = read_genedata(h5f)

    for row in tqdm(read_chunks(table, chunk=20000), total=table.nrows, unit="gene", disable=disable_bar):
        decode_org = row["organism"].decode()
        try:
            # new gene, seen contig, seen org
            pangenome_dict[decode_org][row["contig"]["name"].decode()].append(row["gene"])
        except KeyError:
            try:
                # new contig, seen org
                pangenome_dict[decode_org][row["contig"]["name"].decode()] = [row["gene"]]
                circular_contigs[decode_org][row["contig"]["name"].decode()] = row["contig"]["is_circular"]
            except KeyError:
                # new org
                pangenome_dict[sys.intern(decode_org)] = {row["contig"]["name"].decode(): [row["gene"]]}
                circular_contigs[decode_org] = {row["contig"]["name"].decode(): row["contig"]["is_circular"]}

    link = True if pangenome.status["genesClustered"] in ["Computed", "Loaded"] else False

    for org_name, contig_dict in tqdm(pangenome_dict.items(), total=len(pangenome_dict),
                                      unit="organism", disable=disable_bar):
        read_organism(pangenome, org_name, contig_dict, circular_contigs[org_name], genedata_dict, link)
    pangenome.status["genomesAnnotated"] = "Loaded"


def read_info(h5f: tables.File):
    """
    Read the pangenome content

    :param h5f: Pangenome HDF5 file
    """
    if "/info" in h5f:
        info_group = h5f.root.info
        print("Content: ")
        print(f"\t- Genes: {info_group._v_attrs['numberOfGenes']}")
        if "numberOfOrganisms" in info_group._v_attrs._f_list():
            print(f"\t- Organisms: {info_group._v_attrs['numberOfOrganisms']}")
        if "numberOfClusters" in info_group._v_attrs._f_list():
            print(f"\t- Families: {info_group._v_attrs['numberOfClusters']}")
        if "numberOfEdges" in info_group._v_attrs._f_list():
            print(f"\t- Edges: {info_group._v_attrs['numberOfEdges']}")
        if 'numberOfCloud' in info_group._v_attrs._f_list():  # then all the others are there
            print(f"\t- Persistent: \n"
                  f"\t\t- count : {info_group._v_attrs['numberOfPersistent']}")
            for key, val in info_group._v_attrs['persistentStats'].items():
                print(f"\t\t- {key}: {str(round(val, 2))}")
            print(f"\t- Shell: \n"
                  f"\t\t- count : {info_group._v_attrs['numberOfShell']}")
            for key, val in info_group._v_attrs['shellStats'].items():
                print(f"\t\t- {key}: {str(round(val, 2))}")
            print(f"\t- Cloud: \n"
                  f"\t\t- count : {info_group._v_attrs['numberOfCloud']}")
            for key, val in info_group._v_attrs['cloudStats'].items():
                print(f"\t\t- {key}: {str(round(val, 2))}")
            print(f"\t- Number of partitions: {info_group._v_attrs['numberOfPartitions']}")
            if info_group._v_attrs['numberOfPartitions'] != 3:
                for key, val in info_group._v_attrs['numberOfSubpartitions'].items():
                    print(f"\t\t- Shell {key} : {val}")
        if 'genomes_fluidity' in info_group._v_attrs._f_list():
            print("\t- Genomes fluidity: ")
            for subset, value in info_group._v_attrs['genomes_fluidity'].items():
                print(f"\t\t- {subset}: {round(value, 3)}")
        if 'family_fluidity' in info_group._v_attrs._f_list():
            out = "\t- Families fluidity: " + \
                  ", ".join(f"{subset}={round(value, 3)}" for subset, value in
                            info_group._v_attrs['families_fluidity'].items())
            print(out)
        if 'numberOfRGP' in info_group._v_attrs._f_list():
            print(f"\t- RGPs: {info_group._v_attrs['numberOfRGP']}")
        if 'numberOfSpots' in info_group._v_attrs._f_list():
            print(f"\t- Spots: {info_group._v_attrs['numberOfSpots']}")
        if 'numberOfModules' in info_group._v_attrs._f_list():
            if all(x in info_group._v_attrs._f_list() for x in ['CloudSpecInModules', 'ShellSpecInModules',
                                                                'numberOfFamiliesInModules']):
                read_modules_info(h5f)
            else:
                print(f"\t- Modules: {info_group._v_attrs['numberOfModules']}")
                print(f"\t- Families in Modules: {info_group._v_attrs['numberOfFamiliesInModules']}")


def read_modules_info(h5f: tables.File):
    """
    Read modules information in pangenome hdf5 file

    :param h5f: Pangenome HDF5 file with RGP computed
    """
    if "/info" in h5f:
        info_group = h5f.root.info
        if all(x in info_group._v_attrs._f_list() for x in ['CloudSpecInModules', 'PersistentSpecInModules',
                                                            'ShellSpecInModules', 'numberOfFamiliesInModules',
                                                            'StatOfFamiliesInModules']):
            print(f"\t- Modules: {info_group._v_attrs['numberOfModules']}")
            print(f"\t\t- Families in Modules: {info_group._v_attrs['numberOfFamiliesInModules']}")
            print(f"\t\t- Percent of Families: \n"
                  f"\t\t\t- persistent: {info_group._v_attrs['PersistentSpecInModules']['percent']}\n"
                  f"\t\t\t- shell {info_group._v_attrs['ShellSpecInModules']['percent']}\n"
                  f"\t\t\t- cloud {info_group._v_attrs['CloudSpecInModules']['percent']}")
            print(f"\t\t- Number of Families per Modules:\n"
                  f"\t\t\t- min: {info_group._v_attrs['StatOfFamiliesInModules']['min']}\n"
                  f"\t\t\t- max: {info_group._v_attrs['StatOfFamiliesInModules']['max']}\n"
                  f"\t\t\t- sd: {info_group._v_attrs['StatOfFamiliesInModules']['sd']}\n"
                  f"\t\t\t- mean: {info_group._v_attrs['StatOfFamiliesInModules']['mean']}")


def read_metadata(pangenome: Pangenome, h5f: tables.File, metatype: str, source: str, disable_bar: bool = False):
    metadata_group = h5f.root.metadata._f_get_child(metatype)
    source_table = metadata_group._f_get_child(source)
    for row in tqdm(read_chunks(source_table), total=source_table.nrows, unit='metadata', disable=disable_bar):
        meta_dict = {'source': source}
        if "ID" in row.dtype.names:
            identifier = row["ID"].decode() if isinstance(row["ID"], bytes) else row["ID"]
        else:
            identifier = row["name"].decode()
        if metatype == "families":
            element = pangenome.get_gene_family(identifier)
        elif metatype == "genomes":
            element = pangenome.get_organism(identifier)
        elif metatype == "genes":
            element = pangenome.get_gene(identifier)
        elif metatype == "RGPs":
            element = pangenome.get_region(identifier)
        elif metatype == "spots":
            element = pangenome.get_spot(identifier)
        else:  # metatype == "modules":
            element = pangenome.get_module(identifier)
        for field in row.dtype.names:
            if field not in ["ID", "name"]:
                meta_dict[field] = row[field].decode() if isinstance(row[field], bytes) else row[field]
        meta = Metadata(**meta_dict)
        element.add_metadata(source=source, metadata=meta)
    pangenome.status["metadata"][metatype] = "Loaded"


def read_parameters(h5f: tables.File):
    """
    Read pangenome parameters

    :param h5f: Pangenome HDF5 file
    """
    if "/info" in h5f:
        info_group = h5f.root.info
        if "parameters" in info_group._v_attrs._f_list():
            print("Parameters: ")
            for key, dic in info_group._v_attrs["parameters"].items():
                print(f"\t- {key}")
                for key2, val in dic.items():
                    print(f"\t\t- {key2} : {val}")


def read_pangenome(pangenome, annotation: bool = False, gene_families: bool = False, graph: bool = False,
                   rgp: bool = False, spots: bool = False, gene_sequences: bool = False, modules: bool = False,
                   metadata: bool = False, metatype: str = None, source: str = None,
                   disable_bar: bool = False):
    """
    Reads a previously written pangenome, with all of its parts, depending on what is asked,
    with regard to what is filled in the 'status' field of the hdf5 file.

    :param pangenome: Pangenome object without some information
    :param annotation: get annotation
    :param gene_families: get gene families
    :param graph: get graph
    :param rgp: get RGP
    :param spots: get hotspot
    :param gene_sequences: get gene sequences
    :param modules: get modules
    :param disable_bar: Allow to disable the progress bar
    """
    if hasattr(pangenome, "file"):
        filename = pangenome.file
    else:
        raise FileNotFoundError("The provided pangenome does not have an associated .h5 file")

    fix_partitioned(pangenome.file)

    h5f = tables.open_file(filename, "r")
    if annotation:
        if h5f.root.status._v_attrs.genomesAnnotated:
            logging.getLogger("PPanGGOLiN").info("Reading pangenome annotations...")
            read_annotation(pangenome, h5f, disable_bar=disable_bar)
        else:
            raise Exception(f"The pangenome in file '{filename}' has not been annotated, or has been improperly filled")
    if gene_sequences:
        if h5f.root.status._v_attrs.geneSequences:
            logging.getLogger("PPanGGOLiN").info("Reading pangenome gene dna sequences...")
            read_gene_sequences(pangenome, h5f, disable_bar=disable_bar)
        else:
            raise Exception(f"The pangenome in file '{filename}' does not have gene sequences, "
                            f"or has been improperly filled")

    if gene_families:
        if h5f.root.status._v_attrs.genesClustered:
            logging.getLogger("PPanGGOLiN").info("Reading pangenome gene families...")
            read_gene_families(pangenome, h5f, disable_bar=disable_bar)
            read_gene_families_info(pangenome, h5f, disable_bar=disable_bar)
        else:
            raise Exception(
                f"The pangenome in file '{filename}' does not have gene families, or has been improperly filled")
    if graph:
        if h5f.root.status._v_attrs.NeighborsGraph:
            logging.getLogger("PPanGGOLiN").info("Reading the neighbors graph edges...")
            read_graph(pangenome, h5f, disable_bar=disable_bar)
        else:
            raise Exception(f"The pangenome in file '{filename}' does not have graph information, "
                            f"or has been improperly filled")
    if rgp:
        if h5f.root.status._v_attrs.predictedRGP:
            logging.getLogger("PPanGGOLiN").info("Reading the RGP...")
            read_rgp(pangenome, h5f, disable_bar=disable_bar)
        else:
            raise Exception(f"The pangenome in file '{filename}' does not have RGP information, "
                            f"or has been improperly filled")
    if spots:
        if h5f.root.status._v_attrs.spots:
            logging.getLogger("PPanGGOLiN").info("Reading the spots...")
            read_spots(pangenome, h5f, disable_bar=disable_bar)
        else:
            raise Exception(f"The pangenome in file '{filename}' does not have spots information, "
                            f"or has been improperly filled")
    if modules:
        if h5f.root.status._v_attrs.modules:
            logging.getLogger("PPanGGOLiN").info("Reading the modules...")
            read_modules(pangenome, h5f, disable_bar=disable_bar)
        else:
            raise Exception(f"The pangenome in file '{filename}' does not have modules information, "
                            f"or has been improperly filled")
    if metadata:
        assert metatype is not None and source is not None
        if h5f.root.status._v_attrs.metadata:
            metastatus = h5f.root.status._f_get_child("metastatus")
            metasources = h5f.root.status._f_get_child("metasources")
            if metastatus._v_attrs[metatype] and source in metasources._v_attrs[metatype]:
                logging.getLogger().info(f"Reading the {metatype} metadata from source {source}...")
                read_metadata(pangenome, h5f, metatype, source, disable_bar=disable_bar)
        else:
            raise Exception(f"The pangenome in file '{filename}' does not have modules information, "
                            f"or has been improperly filled")
    h5f.close()


def check_pangenome_info(pangenome, need_annotations: bool = False, need_families: bool = False,
                         need_graph: bool = False, need_partitions: bool = False, need_rgp: bool = False,
                         need_spots: bool = False, need_gene_sequences: bool = False, need_modules: bool = False,
                         need_metadata: bool = False, metatype: str = None, source: str = None,
                         disable_bar: bool = False):
    """
    Defines what needs to be read depending on what is needed, and automatically checks if the required elements
    have been computed with regard to the `pangenome.status`

    :param pangenome: Pangenome object without some information
    :param need_annotations: get annotation
    :param need_families: get gene families
    :param need_graph: get graph
    :param need_partitions: get partition
    :param need_rgp: get RGP
    :param need_spots: get hotspot
    :param need_gene_sequences: get gene sequences
    :param need_modules: get modules
    :param disable_bar: Allow to disable the progress bar
    """
    annotation = False
    gene_families = False
    graph = False
    rgp = False
    spots = False
    gene_sequences = False
    modules = False
    metadata = False

    # TODO Automate call if one need another
    if need_annotations:
        if pangenome.status["genomesAnnotated"] == "inFile":
            annotation = True
        elif pangenome.status["genomesAnnotated"] not in ["Computed", "Loaded"]:
            raise Exception("Your pangenome has no genes. See the 'annotate' subcommand.")
    if need_families:
        if pangenome.status["genesClustered"] == "inFile":
            gene_families = True
        elif pangenome.status["genesClustered"] not in ["Computed", "Loaded"]:
            raise Exception("Your pangenome has no gene families. See the 'cluster' subcommand.")
    if need_graph:
        if pangenome.status["neighborsGraph"] == "inFile":
            graph = True
        elif pangenome.status["neighborsGraph"] not in ["Computed", "Loaded"]:
            raise Exception("Your pangenome does not have a graph (no edges). See the 'graph' subcommand.")
    if need_partitions and pangenome.status["partitioned"] not in ["Computed", "Loaded", "inFile"]:
        raise Exception("Your pangenome has not been partitioned. See the 'partition' subcommand")
    if need_rgp:
        if pangenome.status["predictedRGP"] == "inFile":
            rgp = True
        elif pangenome.status["predictedRGP"] not in ["Computed", "Loaded"]:
            raise Exception(
                "Your pangenome  regions of genomic plasticity have not been predicted. See the 'rgp' subcommand")
    if need_spots:
        if pangenome.status["spots"] == "inFile":
            spots = True
        elif pangenome.status["spots"] not in ["Computed", "Loaded"]:
            raise Exception("Your pangenome spots of insertion have not been predicted. See the 'spot' subcommand")
    if need_gene_sequences:
        if pangenome.status["geneSequences"] == "inFile":
            gene_sequences = True
        elif pangenome.status["geneSequences"] not in ["Computed", "Loaded"]:
            raise Exception("Your pangenome does not include gene sequences. "
                            "This is possible only if you provided your own cluster file with the 'cluster' subcommand")

    if need_modules:
        if pangenome.status["modules"] == "inFile":
            modules = True
        elif pangenome.status["modules"] not in ["Computed", "Loaded"]:
            raise Exception("Your pangenome modules have not been predicted. See the 'module' subcommand")

    if need_metadata:
        if pangenome.status["metadata"][metatype] == "inFile":
            if source in pangenome.status["metasources"][metatype]:
                metadata = True
            else:
                raise Exception(f"There is no metadata assign to {metatype} for source : {source} in your pangenome.")
        elif not pangenome.status["metastatus"][metatype] in ["Computed", "Loaded"]:
            raise Exception(f"Your pangenome don't have any metadata for {metatype}. See the 'metadata' subcommand")

    if any([annotation, gene_families, graph, rgp, spots, gene_sequences, modules, metadata]):
        # if anything is true, else we need nothing.
        read_pangenome(pangenome, annotation=annotation, gene_families=gene_families,
                       graph=graph, gene_sequences=gene_sequences,
                       rgp=rgp, spots=spots, modules=modules,
                       metadata=metadata, metatype=metatype, source=source,
                       disable_bar=disable_bar)<|MERGE_RESOLUTION|>--- conflicted
+++ resolved
@@ -84,10 +84,7 @@
     return len(org_set)
 
 
-<<<<<<< HEAD
 # TODO Remove this function
-=======
->>>>>>> 9d7a7c45
 def fix_partitioned(pangenome_file: str):
     """
     Fixes pangenomes with the 'partitionned' typo.
@@ -106,12 +103,7 @@
         del status_group._v_attrs.Partitionned
     h5f.close()
 
-
-<<<<<<< HEAD
-def get_status(pangenome: Pangenome, pangenome_file: str):
-=======
 def get_status(pangenome: Pangenome, pangenome_file: Path):
->>>>>>> 9d7a7c45
     """
     Checks which elements are already present in the file.
 
