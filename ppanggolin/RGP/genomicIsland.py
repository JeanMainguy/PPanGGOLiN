#!/usr/bin/env python3
# coding:utf-8

# default libraries
import logging
import argparse
from pathlib import Path
# installed libraries
from tqdm import tqdm

# local libraries
from ppanggolin.genome import Organism, Contig
from ppanggolin.pangenome import Pangenome
from ppanggolin.region import Region
from ppanggolin.formats import check_pangenome_info, write_pangenome, erase_pangenome
from ppanggolin.utils import restricted_float


class MatriceNode:
    def __init__(self, state, score, prev, gene):
        self.state = state  # state of the node. 1 for RGP and 0 for not RGP.
        self.score = score if score > 0 else 0  # current score of the node
        self.prev = prev  # previous matriceNode
        self.gene = gene  # gene this node corresponds to

    def changes(self, score):
        # state of the node. 1 for RGP and 0 for not RGP.
        self.state = 1 if score >= 0 else 0
        # current score of the node. If the given score is negative, set to 0.
        self.score = score if score >= 0 else 0


def extract_rgp(contig, node, rgp_id, naming):
    """
        Extract the region from the given starting node
    """
    new_region = None
    if naming == "contig":
        new_region = Region(contig.name + "_RGP_" + str(rgp_id))
    elif naming == "organism":
        new_region = Region(node.gene.organism.name + "_" + contig.name + "_RGP_" + str(rgp_id))
    while node.state:
        new_region.append(node.gene)
        node.state = 0
        node.score = 0
        node = node.prev
        if node is None:  # it's the end of the contig and the end of the region.
            break
    return new_region


def rewrite_matrix(contig, matrix, index, persistent, continuity, multi):
    """
        ReWrite the matrice from the given index of the node that started a region.
    """
    prev = matrix[index]
    index += 1
    if index > len(matrix) and contig.is_circular:
        index = 0
    # else the node was the last one of the contig, and there is nothing to do
    if index < len(matrix):
        next_node = matrix[index]
        nb_perc = 0
        while next_node.state:  # while the old state is not 0, recompute the scores.
            if next_node.gene.family.named_partition == "persistent" and next_node.gene.family not in multi:
                modif = -pow(persistent, nb_perc)
                nb_perc += 1
            else:
                modif = continuity
                nb_perc = 0

            curr_score = modif + prev.score
            # scores can't be negative. If they are, they'll be set to 0.
            matrix[index].changes(curr_score)
            index += 1
            if index >= len(matrix):
                if contig.is_circular:
                    index = 0
                else:
                    # else we're at the end of the contig, so there are no more computations. Get out of the loop
                    break

            prev = next_node
            next_node = matrix[index]


def init_matrices(contig: Contig, multi: set, persistent_penalty: int = 3, variable_gain: int = 1) -> list:
    """
    Initialize the vector of score/state nodes

    :param contig: Current contig from one organism
    :param persistent_penalty: Penalty score to apply to persistent genes
    :param variable_gain: Gain score to apply to variable genes
    :param multi: multigenic persistent families of the pangenome graph.

    :return: Initialized matrice
    """
    mat = []
    prev = None
    nb_perc = 0
    zero_ind = None
    curr_state = None
    for gene in contig.genes:
        if gene.family.named_partition == "persistent" and gene.family not in multi:
            modif = -pow(persistent_penalty, nb_perc)
            nb_perc += 1
        else:
            modif = variable_gain
            nb_perc = 0

        curr_score = modif + prev.score if prev is not None else modif
        if curr_score >= 0:
            curr_state = 1
        else:
            curr_state = 0
            zero_ind = True
        prev = MatriceNode(curr_state, curr_score, prev, gene)
        if prev.state == 0:
            zero_ind = prev
        mat.append(prev)

    # if the contig is circular, and we're in a rgp state,
    # we need to continue from the "starting" gene until we leave rgp state.
    if contig.is_circular and curr_state and zero_ind is not None:
        # the previous node of the first processed gene is the last node.
        mat[0].prev = prev
        c = 0
        nb_perc = 0
        while curr_state:  # while state is rgp.
            mat_node = mat[c]
            if mat_node == zero_ind:
                # then we've parsed the entire contig twice.
                # The whole sequence is a rgp, so we're stopping the iteration now, otherwise we'll loop indefinitely
                break

            if mat_node.gene.family.named_partition == "persistent" and mat_node.gene.family not in multi:
                modif = -pow(persistent_penalty, nb_perc)
                nb_perc += 1
            else:
                modif = variable_gain
                nb_perc = 0

            curr_score = modif + prev.score
            curr_state = 1 if curr_score >= 0 else 0
            mat_node.changes(curr_score)
            c += 1
    return mat


def mk_regions(contig: Contig, matrix: list, multi: set, min_length: int = 3000, min_score: int = 4,
               persistent: int = 3, continuity: int = 1, naming: str = "contig") -> set:
    """
    Processing matrix and 'emptying' it to get the regions.

    :param contig: Current contig from one organism
    :param matrix: Initialized matrix
    :param multi: multigenic persistent families of the pangenome graph.
    :param min_length: Minimum length (bp) of a region to be considered RGP
    :param min_score: Minimal score wanted for considering a region as being RGP
    :param persistent: Penalty score to apply to persistent genes
    :param continuity: Gain score to apply to variable genes
    :param naming:

    :return:
    """

    def max_index_node(lst):
        """gets the last node with the highest score from a list of matriceNode"""
        if isinstance(lst, list):
            # init with the first element of the list
            max_score = lst[0].score
            max_index = 0
            for idx, node in enumerate(lst):
                if node.score >= max_score:
                    max_score = node.score
                    max_index = idx
            return max_score, max_index
        else:
            raise TypeError(f"List of matriceNode is expected. The detected type was {type(lst)}")

    contig_regions = set()
    val, index = max_index_node(matrix)
    while val >= min_score:
        new_region = extract_rgp(contig, matrix[index], len(contig_regions), naming)
        new_region.score = val
        if (new_region[0].stop - new_region[-1].start) > min_length:
            contig_regions.add(new_region)
        rewrite_matrix(contig, matrix, index, persistent, continuity, multi)
        val, index = max_index_node(matrix)
    return contig_regions


def compute_org_rgp( organism: Organism, multigenics: set,
    persistent_penalty: int = 3, variable_gain: int = 1,  min_length: int = 3000,  min_score: int = 4,
    naming: str = "contig", disable_bar: bool = True ) -> set:
    """
    Compute regions of genomic plasticity (RGP) on the given organism based on the provided parameters.

    :param organism: The Organism object representing the organism.
    :param multigenics: A set of multigenic persistent families of the pangenome graph.
    :param persistent_penalty: Penalty score to apply to persistent multigenic families (default: 3).
    :param variable_gain: Gain score to apply to variable multigenic families (default: 1).
    :param min_length: Minimum length threshold (in base pairs) for the regions to be considered RGP (default: 3000).
    :param min_score: Minimum score threshold for considering a region as RGP (default: 4).
    :param naming: Naming scheme for the regions, either "contig" or "organism" (default: "contig").
    :param disable_bar: Whether to disable the progress bar. It is recommended to disable it when calling this function in a loop on multiple organisms (default: True).
    :return: A set of organization regions representing the predicted RGPs.
    """
    org_regions = set()
    for contig in tqdm(organism.contigs, total=len(organism.contigs), unit="contig", disable=disable_bar): 
        if len(contig.genes) != 0:  # some contigs have no coding genes...
            # can definitely multiprocess this part, as not THAT much information is needed...
            matrix = init_matrices(contig, multigenics, persistent_penalty, variable_gain)
            org_regions |= mk_regions(
                contig,
                matrix,
                multigenics,
                min_length,
                min_score,
                persistent_penalty,
                variable_gain,
                naming=naming
            )
    return org_regions


def naming_scheme(pangenome: Pangenome) -> str:
    """
    Determine the naming scheme for the contigs in the pangenome.

    :param pangenome: Pangenome object
    :return: Naming scheme for the contigs ("contig" or "organism").
    """
    contigsids = set()
    for org in pangenome.organisms:
        for contig in org.contigs:
            oldlen = len(contigsids)
            contigsids.add(contig.name)
            if oldlen == len(contigsids):
<<<<<<< HEAD
                logging.getLogger().warning(
                    "You have contigs with identical identifiers in your assemblies. "
                    "Identifiers will be supplemented with your provided organism names."
                )
=======
                logging.getLogger("PPanGGOLiN").warning("You have contigs with identical identifiers in your "
                                                        "assemblies. identifiers will be supplemented with your "
                                                        "provided organism names.")
>>>>>>> 763202d3
                return "organism"
    return "contig"


def check_pangenome_former_rgp(pangenome: Pangenome, force: bool = False):
    """ checks pangenome status and .h5 files for former rgp, delete them if allowed or raise an error

    :param pangenome: Pangenome object
    :param force: Allow to force write on Pangenome file
    """
    if pangenome.status["predictedRGP"] == "inFile" and not force:
        raise Exception("You are trying to predict RGPs in a pangenome that already have them predicted. "
                        "If you REALLY want to do that, use --force "
                        "(it will erase RGPs and every feature computed from them).")
    elif pangenome.status["predictedRGP"] == "inFile" and force:
        erase_pangenome(pangenome, rgp=True)


def predict_rgp(pangenome: Pangenome, persistent_penalty: int = 3, variable_gain: int = 1, min_length: int = 3000,
                min_score: int = 4, dup_margin: float = 0.05, force: bool = False, disable_bar: bool = False):
    """
    Main function to predict region of genomic plasticity

    :param pangenome: blank pangenome object
    :param persistent_penalty: Penalty score to apply to persistent genes
    :param variable_gain: Gain score to apply to variable genes
    :param min_length: Minimum length (bp) of a region to be considered RGP
    :param min_score: Minimal score wanted for considering a region as being RGP
    :param dup_margin: minimum ratio of organisms in which family must have multiple genes to be considered duplicated
    :param force: Allow to force write on Pangenome file
    :param disable_bar: Disable progress bar
    """
    # check statuses and load info
    check_pangenome_former_rgp(pangenome, force)
    check_pangenome_info(pangenome, need_annotations=True, need_families=True, need_graph=False, need_partitions=True,
                         disable_bar=disable_bar)

    logging.getLogger("PPanGGOLiN").info("Detecting multigenic families...")
    multigenics = pangenome.get_multigenics(dup_margin)
    logging.getLogger("PPanGGOLiN").info("Compute Regions of Genomic Plasticity ...")
    name_scheme = naming_scheme(pangenome)
    for org in tqdm(pangenome.organisms, total=pangenome.number_of_organisms(), unit="genomes", disable=disable_bar):
        pangenome.add_regions(compute_org_rgp(org, multigenics, persistent_penalty, variable_gain, min_length,
                                              min_score, naming=name_scheme))
    logging.getLogger("PPanGGOLiN").info(f"Predicted {len(pangenome.regions)} RGP")

    # save parameters and save status
    pangenome.parameters["RGP"] = {}
    pangenome.parameters["RGP"]["persistent_penalty"] = persistent_penalty
    pangenome.parameters["RGP"]["variable_gain"] = variable_gain
    pangenome.parameters["RGP"]["min_length"] = min_length
    pangenome.parameters["RGP"]["min_score"] = min_score
    pangenome.parameters["RGP"]["dup_margin"] = dup_margin
    pangenome.status['predictedRGP'] = "Computed"


def launch(args: argparse.Namespace):
    """
    Command launcher

    :param args: All arguments provide by user
    """
    pangenome = Pangenome()
    pangenome.add_file(args.pangenome)
    predict_rgp(pangenome, persistent_penalty=args.persistent_penalty, variable_gain=args.variable_gain,
                min_length=args.min_length, min_score=args.min_score, dup_margin=args.dup_margin, force=args.force,
                disable_bar=args.disable_prog_bar)
    write_pangenome(pangenome, pangenome.file, args.force, disable_bar=args.disable_prog_bar)


def subparser(sub_parser: argparse._SubParsersAction) -> argparse.ArgumentParser:
    """
    Subparser to launch PPanGGOLiN in Command line

    :param sub_parser : sub_parser for align command

    :return : parser arguments for align command
    """
    parser = sub_parser.add_parser("rgp", formatter_class=argparse.ArgumentDefaultsHelpFormatter)
    parser_rgp(parser)
    return parser


def parser_rgp(parser: argparse.ArgumentParser):
    """
    Parser for specific argument of rgp command

    :param parser: parser for align argument
    """
    required = parser.add_argument_group(title="Required arguments",
                                         description="One of the following arguments is required :")
    required.add_argument('-p', '--pangenome', required=False, type=Path, help="The pangenome .h5 file")

    optional = parser.add_argument_group(title="Optional arguments")
    optional.add_argument('--persistent_penalty', required=False, type=int, default=3,
                          help="Penalty score to apply to persistent genes")
    optional.add_argument('--variable_gain', required=False, type=int, default=1,
                          help="Gain score to apply to variable genes")
    optional.add_argument('--min_score', required=False, type=int, default=4,
                          help="Minimal score wanted for considering a region as being a RGP")
    optional.add_argument('--min_length', required=False, type=int, default=3000,
                          help="Minimum length (bp) of a region to be considered a RGP")
    optional.add_argument("--dup_margin", required=False, type=restricted_float, default=0.05,
                          help="Minimum ratio of organisms where the family is present in which the family must "
                               "have multiple genes for it to be considered 'duplicated'")


if __name__ == '__main__':
    """To test local change and allow using debugger"""
    from ppanggolin.utils import set_verbosity_level, add_common_arguments

    main_parser = argparse.ArgumentParser(
        description="Depicting microbial species diversity via a Partitioned PanGenome Graph Of Linked Neighbors",
        formatter_class=argparse.RawTextHelpFormatter)

    parser_rgp(main_parser)
    add_common_arguments(main_parser)
    set_verbosity_level(main_parser.parse_args())
    launch(main_parser.parse_args())<|MERGE_RESOLUTION|>--- conflicted
+++ resolved
@@ -237,16 +237,9 @@
             oldlen = len(contigsids)
             contigsids.add(contig.name)
             if oldlen == len(contigsids):
-<<<<<<< HEAD
-                logging.getLogger().warning(
-                    "You have contigs with identical identifiers in your assemblies. "
-                    "Identifiers will be supplemented with your provided organism names."
-                )
-=======
                 logging.getLogger("PPanGGOLiN").warning("You have contigs with identical identifiers in your "
-                                                        "assemblies. identifiers will be supplemented with your "
+                                                        "assemblies. Identifiers will be supplemented with your "
                                                         "provided organism names.")
->>>>>>> 763202d3
                 return "organism"
     return "contig"
 
