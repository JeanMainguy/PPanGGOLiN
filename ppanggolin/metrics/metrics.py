#!/usr/bin/env python3
# coding:utf-8

# default libraries
import argparse
import tables
import logging

# local libraries
from ppanggolin.pangenome import Pangenome
<<<<<<< HEAD
from ppanggolin.formats.readBinaries import readInfo

=======
from ppanggolin.formats.readBinaries import checkPangenomeInfo, readInfo
from ppanggolin.formats.writeBinaries import writeInfoModules
>>>>>>> 91d2c20d
# metrics libraries
from ppanggolin.metrics.fluidity import genomes_fluidity, fam_fluidity


<<<<<<< HEAD
def check_metric(pangenome, all=False, genome_fluidity=False, family_fluidity=False, force=False):
    with tables.open_file(pangenome.file, "a") as h5f:
        info_group = h5f.root.info
        if genome_fluidity or all:
            if 'genome_fluidity' in info_group._v_attrs._f_list() and not force:
                raise Exception("Genome fluidity was already compute. "
                                "Please use -f option if you REALLY want to compute again")

        if family_fluidity or all:
            if 'family_fluidity' in info_group._v_attrs._f_list() and not force:
                raise Exception("Family fluidity was already compute. "
                                "Please use -f option if you REALLY want to compute again")



def compute_metrics(pangenome, all=False, genome_fluidity=False, family_fluidity=False, disable_bar=False):
    """Compute the metrics
    :param pangenome: pangenome which will be used to compute the genomes fluidity
    :type pangenome: Pangenome
    :param all: compute all the metrics
    :type all: bool
    :param genome_fluidity: Ask to compute genome fluidity
    :type genome_fluidity: bool
    :param family_fluidity: Ask to compute family fluidity
    :type family_fluidity: bool
=======
def compute_metrics(pangenome, fluidity, info_modules=False, disable_bar=False):
    """Compute the metrics
    :param pangenome: pangenome which will be used to compute the genomes fluidity
    :type pangenome: Pangenome
    :param fluidity: Ask to compute fluidity
    :type fluidity: bool
    :param info_modules: save that it's needed to write information about modules
    :type info_modules: bool
>>>>>>> 91d2c20d
    :param disable_bar: Disable the progress bar
    :type disable_bar: bool


    :return: dictionary with all the metrics computed
    :rtype: dict
    """

    metrics_dict = {}
<<<<<<< HEAD
    if genome_fluidity or all:
        metrics_dict['genome_fluidity'] = genomes_fluidity(pangenome, disable_bar)
    if family_fluidity or all:
        metrics_dict['family_fluidity'] = fam_fluidity(pangenome, disable_bar)

=======
    if fluidity:
        metrics_dict['fluidity'] = genomes_fluidity(pangenome, disable_bar)
    if info_modules:
        checkPangenomeInfo(pangenome, needFamilies=True, needModules=True)
        metrics_dict['info_modules'] = True
>>>>>>> 91d2c20d
    return metrics_dict


def write_metrics(pangenome, metrics_dict, no_print_info=False):
    """Write the metrics computed in the pangenome
    :param pangenome: pangenome which will be used to compute the genomes fluidity
    :type pangenome: Pangenome
    :param metrics_dict: dictionary with all the metrics computed
    :type metrics_dict: dict
    """
    with tables.open_file(pangenome.file, "a") as h5f:
        info_group = h5f.root.info
<<<<<<< HEAD
        logging.getLogger().debug("H5f open")
        if 'genome_fluidity' in metrics_dict.keys():
            logging.getLogger().info("Writing genome fluidity in pangenome")
            info_group._v_attrs.genome_fluidity = metrics_dict['genome_fluidity']

        if 'family_fluidity' in metrics_dict.keys():
            logging.getLogger().info("Writing family fluidity in pangenome")
            info_group._v_attrs.family_fluidity = metrics_dict['family_fluidity']

        # After all metrics was written
        if not no_print_info:
            readInfo(h5f)


def launch(args):
    if not any(x for x in [args.genome_fluidity, args.family_fluidity, args.all]):
=======
        logging.getLogger().debug("Fluidity computation")
        if 'fluidity' in metrics_dict.keys():
            info_group._v_attrs.fluidity = metrics_dict['fluidity']
        if 'info_modules' in metrics_dict.keys():
            writeInfoModules(pangenome, h5f)

        readInfo(h5f)



def launch(args):
    if not any(x for x in [args.fluidity, args.info_modules]):
>>>>>>> 91d2c20d
        raise Exception("You did not indicate which metric you want to compute.")
    pangenome = Pangenome()
    pangenome.addFile(args.pangenome)

    logging.getLogger().debug("Check if one of the metrics was already compute")
    check_metric(pangenome, all=args.all, genome_fluidity=args.genome_fluidity, family_fluidity=args.family_fluidity,
                 force=args.force)
    logging.getLogger().info("Metrics computation begin")
<<<<<<< HEAD
    metrics_dictionary = compute_metrics(pangenome, all=args.all, genome_fluidity=args.genome_fluidity,
                                         family_fluidity=args.family_fluidity, disable_bar=args.disable_prog_bar)
=======
    metrics_dictionary = compute_metrics(pangenome, fluidity=args.fluidity, info_modules=args.info_modules,
                                         disable_bar=args.disable_prog_bar)
>>>>>>> 91d2c20d
    logging.getLogger().info("Metrics computation done")

    write_metrics(pangenome, metrics_dictionary, no_print_info=args.no_print_info)


def metricsSubparser(sub_parser):
    """
    Parser arguments specific to metrics command

    :param sub_parser : sub_parser for align command
    :type sub_parser : argparse._SubParsersAction

    :return : parser arguments for align command
    :rtype : argparse.ArgumentParser
    """
    parser = sub_parser.add_parser("metrics", formatter_class=argparse.ArgumentDefaultsHelpFormatter)

    required = parser.add_argument_group(title="Required arguments",
                                         description="All of the following arguments are required :")
    required.add_argument('-p', '--pangenome', required=True, type=str, help="The pangenome .h5 file")
    onereq = parser.add_argument_group(title="Input file", description="One of the following argument is required :")
<<<<<<< HEAD
    onereq.add_argument('--genome_fluidity', required=False, action="store_true", default=False,
                        help="Compute the pangenome genomic fluidity.")
    # help="Compute the pangenome genomic and/or family fluidity.")
    onereq.add_argument('--family_fluidity', required=False, action="store_true", default=False,
                        help=argparse.SUPPRESS)
    onereq.add_argument('--all', required=False, action="store_true", default=False,
                        help=argparse.SUPPRESS)
    optional = parser.add_argument_group(title="Optional arguments",
                                         description="All of the following arguments are optional and"
                                                     " with a default value")
    optional.add_argument('--no_print_info', required=False, action="store_true", default=False,
                          help="Don't show the metrics result. "
                               "All the metric are saved in your pangenome and visible with ppanggolin info.")
    # optional.add_argument('--genome_only', required=False, action="store_true", default=False,
    #                       help="Compute the genome fluidity only")
    # optional.add_argument('--family_only', required=False, action="store_true", default=False,
    #                       help="Compute the genome fluidity only")

=======
    onereq.add_argument('--fluidity', required=False, action="store_true",
                        help="Compute the pangenome genomic fluidity")
    onereq.add_argument('--info_modules', required=False, action='store_true', default=False,
                        help='Compute more information about modules')
>>>>>>> 91d2c20d
    return parser<|MERGE_RESOLUTION|>--- conflicted
+++ resolved
@@ -8,18 +8,13 @@
 
 # local libraries
 from ppanggolin.pangenome import Pangenome
-<<<<<<< HEAD
-from ppanggolin.formats.readBinaries import readInfo
-
-=======
 from ppanggolin.formats.readBinaries import checkPangenomeInfo, readInfo
 from ppanggolin.formats.writeBinaries import writeInfoModules
->>>>>>> 91d2c20d
+
 # metrics libraries
 from ppanggolin.metrics.fluidity import genomes_fluidity, fam_fluidity
 
 
-<<<<<<< HEAD
 def check_metric(pangenome, all=False, genome_fluidity=False, family_fluidity=False, force=False):
     with tables.open_file(pangenome.file, "a") as h5f:
         info_group = h5f.root.info
@@ -45,16 +40,6 @@
     :type genome_fluidity: bool
     :param family_fluidity: Ask to compute family fluidity
     :type family_fluidity: bool
-=======
-def compute_metrics(pangenome, fluidity, info_modules=False, disable_bar=False):
-    """Compute the metrics
-    :param pangenome: pangenome which will be used to compute the genomes fluidity
-    :type pangenome: Pangenome
-    :param fluidity: Ask to compute fluidity
-    :type fluidity: bool
-    :param info_modules: save that it's needed to write information about modules
-    :type info_modules: bool
->>>>>>> 91d2c20d
     :param disable_bar: Disable the progress bar
     :type disable_bar: bool
 
@@ -64,19 +49,13 @@
     """
 
     metrics_dict = {}
-<<<<<<< HEAD
     if genome_fluidity or all:
         metrics_dict['genome_fluidity'] = genomes_fluidity(pangenome, disable_bar)
     if family_fluidity or all:
         metrics_dict['family_fluidity'] = fam_fluidity(pangenome, disable_bar)
-
-=======
-    if fluidity:
-        metrics_dict['fluidity'] = genomes_fluidity(pangenome, disable_bar)
     if info_modules:
         checkPangenomeInfo(pangenome, needFamilies=True, needModules=True)
         metrics_dict['info_modules'] = True
->>>>>>> 91d2c20d
     return metrics_dict
 
 
@@ -89,7 +68,6 @@
     """
     with tables.open_file(pangenome.file, "a") as h5f:
         info_group = h5f.root.info
-<<<<<<< HEAD
         logging.getLogger().debug("H5f open")
         if 'genome_fluidity' in metrics_dict.keys():
             logging.getLogger().info("Writing genome fluidity in pangenome")
@@ -98,29 +76,21 @@
         if 'family_fluidity' in metrics_dict.keys():
             logging.getLogger().info("Writing family fluidity in pangenome")
             info_group._v_attrs.family_fluidity = metrics_dict['family_fluidity']
+           
+        if 'info_modules' in metrics_dict.keys():
+            writeInfoModules(pangenome, h5f)
 
         # After all metrics was written
         if not no_print_info:
             readInfo(h5f)
 
-
-def launch(args):
-    if not any(x for x in [args.genome_fluidity, args.family_fluidity, args.all]):
-=======
-        logging.getLogger().debug("Fluidity computation")
-        if 'fluidity' in metrics_dict.keys():
-            info_group._v_attrs.fluidity = metrics_dict['fluidity']
-        if 'info_modules' in metrics_dict.keys():
-            writeInfoModules(pangenome, h5f)
-
         readInfo(h5f)
 
 
-
 def launch(args):
-    if not any(x for x in [args.fluidity, args.info_modules]):
->>>>>>> 91d2c20d
+    if not any(x for x in [args.genome_fluidity, args.family_fluidity, args.info_modules, args.all]):
         raise Exception("You did not indicate which metric you want to compute.")
+        
     pangenome = Pangenome()
     pangenome.addFile(args.pangenome)
 
@@ -128,13 +98,8 @@
     check_metric(pangenome, all=args.all, genome_fluidity=args.genome_fluidity, family_fluidity=args.family_fluidity,
                  force=args.force)
     logging.getLogger().info("Metrics computation begin")
-<<<<<<< HEAD
-    metrics_dictionary = compute_metrics(pangenome, all=args.all, genome_fluidity=args.genome_fluidity,
+    metrics_dictionary = compute_metrics(pangenome, all=args.all, genome_fluidity=args.genome_fluidity, info_modules=args.info_modules,
                                          family_fluidity=args.family_fluidity, disable_bar=args.disable_prog_bar)
-=======
-    metrics_dictionary = compute_metrics(pangenome, fluidity=args.fluidity, info_modules=args.info_modules,
-                                         disable_bar=args.disable_prog_bar)
->>>>>>> 91d2c20d
     logging.getLogger().info("Metrics computation done")
 
     write_metrics(pangenome, metrics_dictionary, no_print_info=args.no_print_info)
@@ -156,14 +121,15 @@
                                          description="All of the following arguments are required :")
     required.add_argument('-p', '--pangenome', required=True, type=str, help="The pangenome .h5 file")
     onereq = parser.add_argument_group(title="Input file", description="One of the following argument is required :")
-<<<<<<< HEAD
     onereq.add_argument('--genome_fluidity', required=False, action="store_true", default=False,
                         help="Compute the pangenome genomic fluidity.")
     # help="Compute the pangenome genomic and/or family fluidity.")
+    onereq.add_argument('--info_modules', required=False, action='store_true', default=False,
+                        help='Compute more information about modules')
     onereq.add_argument('--family_fluidity', required=False, action="store_true", default=False,
                         help=argparse.SUPPRESS)
     onereq.add_argument('--all', required=False, action="store_true", default=False,
-                        help=argparse.SUPPRESS)
+                        help="Compute all the metrics")
     optional = parser.add_argument_group(title="Optional arguments",
                                          description="All of the following arguments are optional and"
                                                      " with a default value")
@@ -174,11 +140,6 @@
     #                       help="Compute the genome fluidity only")
     # optional.add_argument('--family_only', required=False, action="store_true", default=False,
     #                       help="Compute the genome fluidity only")
-
-=======
-    onereq.add_argument('--fluidity', required=False, action="store_true",
-                        help="Compute the pangenome genomic fluidity")
     onereq.add_argument('--info_modules', required=False, action='store_true', default=False,
                         help='Compute more information about modules')
->>>>>>> 91d2c20d
     return parser