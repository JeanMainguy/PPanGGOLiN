--- conflicted
+++ resolved
@@ -12,18 +12,12 @@
 from collections import defaultdict, Counter
 import math
 from shutil import copytree
-<<<<<<< HEAD
-=======
-
->>>>>>> 43ed0489
+
 # installed libraries
 from tqdm import tqdm
 import plotly.offline as out_plotly
 import plotly.graph_objs as go
-<<<<<<< HEAD
-=======
-
->>>>>>> 43ed0489
+
 # local libraries
 from ppanggolin.pangenome import Pangenome
 from ppanggolin.utils import mkOutdir
@@ -42,14 +36,9 @@
     if init == "param_file":
         with open(nem_dir_path + "/nem_file_init_" + str(K) + ".m", "w") as m_file:
             m_file.write("1 ")  # 1 to initialize parameter,
-<<<<<<< HEAD
-            m_file.write(" ".join([str(round(1 / float(K), 2)) for k in range(
-                K - 1)]) + " ")  # 1/K give the initial proportition to each class (the last proportion is automaticaly determined by substraction in nem)
-=======
             m_file.write(" ".join([str(round(1 / float(K), 2))] * (K-1)) + " ")
             # 1/K give the initial proportion to each class
             # (the last proportion is automatically determined by subtraction in nem)
->>>>>>> 43ed0489
             mu = []
             epsilon = []
             step = 0.5 / (math.ceil(K / 2))
@@ -67,14 +56,10 @@
     ALGO = b"nem"  # fuzzy classification by mean field approximation
     MODEL = b"bern"  # multivariate Bernoulli mixture model
     PROPORTION = b"pk"  # equal proportion :  "p_"     varying proportion : "pk"
-<<<<<<< HEAD
-    VARIANCE_MODEL = b"skd" if free_dispersion else b"sk_"  # one variance per partition and organism : "sdk"      one variance per partition, same in all organisms : "sd_"   one variance per organism, same in all partion : "s_d"    same variance in organisms and partitions : "s__"
-=======
     VARIANCE_MODEL = b"skd" if free_dispersion else b"sk_"
     # one variance per partition and organism : "sdk"      one variance per partition,
     # same in all organisms : "sd_"   one variance per organism,
     # same in all partition : "s_d"    same variance in organisms and partitions : "s__"
->>>>>>> 43ed0489
     CONVERGENCE = b"clas"
     CONVERGENCE_TH = 0.01
     # (INIT_SORT, INIT_RANDOM, INIT_PARAM_FILE, INIT_FILE, INIT_LABEL, INIT_NB) = range(0,6)
@@ -157,13 +142,7 @@
                 else:
                     all_parameters["shell_" + str(k)] = (mu_k, epsilon_k, proportion)
 
-<<<<<<< HEAD
-            partition = {}
-            partition[0] = "P"  # PERSISTENT
-            partition[K - 1] = "C"  # CLOUD
-=======
             partition = {0: "P", K - 1: "C"}
->>>>>>> 43ed0489
             for i in range(1, K - 1):
                 partition[i] = "S" + str(i)
             entropy = 0
@@ -175,24 +154,14 @@
                 else:
                     max_prob = max([float(el) for el in elements])
                     positions_max_prob = [pos for pos, prob in enumerate(elements) if prob == max_prob]
-<<<<<<< HEAD
-                    if (len(positions_max_prob) > 1 or max_prob < 0.5):
-=======
                     if len(positions_max_prob) > 1 or max_prob < 0.5:
->>>>>>> 43ed0489
                         partitions_list[i] = "S_"  # SHELL in case of doubt gene families is attributed to shell
                     else:
                         partitions_list[i] = partition[positions_max_prob.pop()]
     except IOError:
-<<<<<<< HEAD
-        logging.getLogger().debug(
-            "partitioning did not work (the number of organisms used is probably too low), see logs here to obtain more details " + nem_dir_path + "/nem_file_" + str(
-                K) + ".log")
-=======
         logging.getLogger().debug("partitioning did not work (the number of organisms used is probably too low), "
                                   "see logs here to obtain more details " + nem_dir_path + "/nem_file_" +
                                   str(K) + ".log")
->>>>>>> 43ed0489
         return [{}, None, None]  # return empty objects.
     except ValueError:
         # return the default partitions_list which correspond to undefined
@@ -210,15 +179,9 @@
         os.remove(nem_dir_path + "/nem_file.str")
 
     if just_log_likelihood:
-<<<<<<< HEAD
-        return (tuple([K, log_likelihood, entropy]))
-    else:
-        return ((dict(zip(index_fam, partitions_list)), all_parameters, log_likelihood))
-=======
         return tuple([K, log_likelihood, entropy])
     else:
         return dict(zip(index_fam, partitions_list)), all_parameters, log_likelihood
->>>>>>> 43ed0489
 
 
 def nemSingle(args):
@@ -234,11 +197,7 @@
 
 
 def nemSamples(pack):
-<<<<<<< HEAD
-    # run partitionning
-=======
     # run partitioning
->>>>>>> 43ed0489
     return partition_nem(*pack)
 
 
@@ -330,11 +289,7 @@
             allLogLikelihood.append(nemSingle(arguments))
 
     def calculate_BIC(log_likelihood, nb_params, nb_points):
-<<<<<<< HEAD
-        return (log_likelihood - 0.5 * (math.log(nb_points) * nb_params))
-=======
         return log_likelihood - 0.5 * (math.log(nb_points) * nb_params)
->>>>>>> 43ed0489
 
     all_BICs = defaultdict(float)
     all_ICLs = defaultdict(float)
@@ -384,17 +339,6 @@
         out_plotly.plot(fig, filename=outputdir + "/ICL_curve_K" + str(best_K) + ".html", auto_open=False)
     return ChosenK
 
-<<<<<<< HEAD
-
-def checkPangenomeFormerPartition(pangenome, force):
-    """ checks pangenome status and .h5 files for former partitions, delete them if allowed or raise an error """
-    if pangenome.status["partitionned"] == "inFile" and force == False:
-        raise Exception(
-            "You are trying to partition a pangenome already partitionned. If you REALLY want to do that, use --force (it will erase partitions and every feature computed from them.")
-    elif pangenome.status["partitionned"] == "inFile" and force == True:
-        ErasePangenome(pangenome, partition=True)
-
-=======
 
 def checkPangenomeFormerPartition(pangenome, force):
     """ checks pangenome status and .h5 files for former partitions, delete them if allowed or raise an error """
@@ -405,7 +349,6 @@
     elif pangenome.status["partitionned"] == "inFile" and force:
         ErasePangenome(pangenome, partition=True)
 
->>>>>>> 43ed0489
 
 def partition(pangenome, tmpdir, outputdir=None, force=False, beta=2.5, sm_degree=10, free_dispersion=False,
               chunk_size=500, K=-1, Krange=None, ICL_margin=0.05, draw_ICL=False, cpu=1, seed=42, keep_tmp_files=False,
@@ -416,13 +359,8 @@
     pan = pangenome
 
     if draw_ICL and outputdir is None:
-<<<<<<< HEAD
-        raise Exception(
-            "Combination of option impossible: You asked to draw the ICL curves but did not provide an output directory!")
-=======
         raise Exception("Combination of option impossible: "
                         "You asked to draw the ICL curves but did not provide an output directory!")
->>>>>>> 43ed0489
     checkPangenomeFormerPartition(pangenome, force)
     checkPangenomeInfo(pangenome, needAnnotations=True, needFamilies=True, needGraph=True, disable_bar=disable_bar)
     organisms = set(pangenome.organisms)
@@ -431,13 +369,8 @@
     tmpdir = tmpdirObj.name
 
     if len(organisms) <= 10:
-<<<<<<< HEAD
-        logging.getLogger().warning(
-            f"The number of selected organisms is too low ({len(organisms)} organisms used) to robustly partition the graph")
-=======
         logging.getLogger().warning(f"The number of selected organisms is too low ({len(organisms)} "
                                     f"organisms used) to robustly partition the graph")
->>>>>>> 43ed0489
 
     pangenome.parameters["partition"] = {}
     pangenome.parameters["partition"]["beta"] = beta
@@ -483,14 +416,9 @@
                         cpt_partition[node].values()) >= sum_partionning * 0.5) or (sum_partionning > len(organisms)):
                     if node not in validated:
                         if max(cpt_partition[node].values()) < sum_partionning * 0.5:
-<<<<<<< HEAD
-                            cpt_partition[node]["U"] = len(
-                                organisms)  # if despite len(select_organisms) partionning, an abosolute majority is not found then the families is set to undefined
-=======
                             cpt_partition[node]["U"] = len(organisms)  
                             # if despite len(select_organisms) partionning, 
                             # an abosolute majority is not found then the families is set to undefined
->>>>>>> 43ed0489
                         validated.add(node)
 
         org_nb_sample = Counter()
@@ -499,13 +427,8 @@
         condition = len(organisms) / chunk_size
         while len(validated) < pansize:
             prev = len(samples)  # if we've been sampling already, samples is not empty.
-<<<<<<< HEAD
-            while not all(val >= condition for val in
-                          org_nb_sample.values()):  # each family must be tested at least len(select_organisms)/chunk_size times.
-=======
             while not all(val >= condition for val in org_nb_sample.values()):
                 # each family must be tested at least len(select_organisms)/chunk_size times.
->>>>>>> 43ed0489
                 shuffled_orgs = list(organisms)  # copy select_organisms
                 random.shuffle(shuffled_orgs)  # shuffle the copied list
                 while len(shuffled_orgs) > chunk_size:
@@ -520,11 +443,7 @@
 
             logging.getLogger().info("Launching NEM")
             with Pool(processes=cpu) as p:
-<<<<<<< HEAD
-                # launch partitionnings
-=======
                 # launch partitioning
->>>>>>> 43ed0489
                 bar = tqdm(range(len(args)), unit=" samples partitionned", disable=disable_bar)
                 for result in p.imap_unordered(nemSamples, args):
                     validate_family(result)
@@ -536,30 +455,6 @@
                 p.close()
                 p.join()
         for fam, data in cpt_partition.items():
-<<<<<<< HEAD
-            partitionning_results[fam] = max(data, key=data.get)
-
-        ## need to compute the median vectors of each partition ???
-        partitionning_results = [partitionning_results, []]  ##introduces a 'non feature'.
-
-        logging.getLogger().info(
-            f"Did {len(samples)} partitionning with chunks of size {chunk_size} among {len(organisms)} genomes in {round(time.time() - start_partitionning, 2)} seconds.")
-    else:
-        edges_weight, nb_fam = write_nem_input_files(tmpdir + "/" + str(cpt) + "/", organisms, sm_degree=sm_degree)
-        partitionning_results = run_partitioning(tmpdir + "/" + str(cpt) + "/", len(organisms),
-                                                 beta * (nb_fam / edges_weight), free_dispersion, K=K, seed=seed,
-                                                 init=init, keep_files=keep_tmp_files)
-        if partitionning_results == [{}, None, None]:
-            raise Exception(
-                "Statistical partitionning does not work on your data. This usually happens because you used very few (<15) genomes.")
-        cpt += 1
-        logging.getLogger().info(
-            f"Partitionned {len(organisms)} genomes in {round(time.time() - start_partitionning, 2)} seconds.")
-
-    # pangenome.savePartitionParameters(K, beta, free_dispersion, sm_degree, partitionning_results[1], chunk_size)
-
-    for famName, partition in partitionning_results[0].items():
-=======
             partitioning_results[fam] = max(data, key=data.get)
 
         # need to compute the median vectors of each partition ???
@@ -582,7 +477,6 @@
     # pangenome.savePartitionParameters(K, beta, free_dispersion, sm_degree, partitioning_results[1], chunk_size)
 
     for famName, partition in partitioning_results[0].items():
->>>>>>> 43ed0489
         pangenome.getGeneFamily(famName).partition = partition
 
     pangenome.status["partitionned"] = "Computed"
@@ -614,12 +508,8 @@
 
     optional = parser.add_argument_group(title="Optional arguments")
     optional.add_argument("-b", "--beta", required=False, default=2.5, type=float,
-<<<<<<< HEAD
-                          help="beta is the strength of the smoothing using the graph topology during partitionning. 0 will deactivate spatial smoothing.")
-=======
                           help="beta is the strength of the smoothing using the graph topology during partitionning. "
                                "0 will deactivate spatial smoothing.")
->>>>>>> 43ed0489
     optional.add_argument("-ms", "--max_degree_smoothing", required=False, default=10, type=float,
                           help="max. degree of the nodes to be included in the smoothing process.")
     optional.add_argument('-o', '--output', required=False, type=str,
@@ -627,19 +517,6 @@
                                                                       time.localtime()) + "_PID" + str(os.getpid()),
                           help="Output directory")
     optional.add_argument("-fd", "--free_dispersion", required=False, default=False, action="store_true",
-<<<<<<< HEAD
-                          help="use if the dispersion around the centroid vector of each partition during must be free. It will be the same for all organisms by default.")
-    optional.add_argument("-ck", "--chunk_size", required=False, default=500, type=int,
-                          help="Size of the chunks when performing partitionning using chunks of organisms. Chunk partitionning will be used automatically if the number of genomes is above this number.")
-    optional.add_argument("-K", "--nb_of_partitions", required=False, default=-1, type=int,
-                          help="Number of partitions to use. Must be at least 2. If under 2, it will be detected automatically.")
-    optional.add_argument("-Kmm", "--krange", nargs=2, required=False, type=int, default=[3, 20],
-                          help="Range of K values to test when detecting K automatically. Default between 3 and 20.")
-    optional.add_argument("-im", "--ICL_margin", required=False, type=float, default=0.05,
-                          help="K is detected automatically by maximizing ICL. However at some point the ICL reaches a plateau. Therefore we are looking for the minimal value of K without significative gain from the larger values of K measured by ICL. For that we take the lowest K that is found within a given 'margin' of the maximal ICL value. Basically, change this option only if you truly understand it, otherwise just leave it be.")
-    optional.add_argument("--draw_ICL", required=False, default=False, action="store_true",
-                          help="Use if you can to draw the ICL curve for all of the tested K values. Will not be done if K is given.")
-=======
                           help="use if the dispersion around the centroid vector of each partition during must be free."
                                " It will be the same for all organisms by default.")
     optional.add_argument("-ck", "--chunk_size", required=False, default=500, type=int,
@@ -660,7 +537,6 @@
     optional.add_argument("--draw_ICL", required=False, default=False, action="store_true",
                           help="Use if you can to draw the ICL curve for all of the tested K values. "
                                "Will not be done if K is given.")
->>>>>>> 43ed0489
     optional.add_argument("--keep_tmp_files", required=False, default=False, action="store_true",
                           help="Use if you want to keep the temporary NEM files")
     optional.add_argument("-se", "--seed", type=int, default=42, help="seed used to generate random numbers")
