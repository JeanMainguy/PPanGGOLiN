--- conflicted
+++ resolved
@@ -427,12 +427,14 @@
                         "You may be able to use --fasta instead.")
 
 
-def chose_gene_identifiers(pangenome):
-    """
-        Parses the pangenome genes to decide whether to use local_identifiers or ppanggolin generated gene identifiers.
-        If the local identifiers are unique within the pangenome they are picked, otherwise ppanggolin ones are used.
-        :return: Boolean stating True if local identifiers are used, and False otherwise
-        :rtype: Bool
+def chose_gene_identifiers(pangenome) -> bool:
+    """
+    Parses the pangenome genes to decide whether to use local_identifiers or ppanggolin generated gene identifiers.
+    If the local identifiers are unique within the pangenome they are picked, otherwise ppanggolin ones are used.
+
+    :param pangenome: input pangenome
+
+    :return: Boolean stating True if local identifiers are used, and False otherwise
     """
     gene_id_2_local = {}
     local_to_gene_id = {}
@@ -497,10 +499,10 @@
 
 def get_gene_sequences_from_fastas(pangenome, fasta_file):
     """
-
-    :param pangenome:
-    :param fasta_file:
-    :return:
+    Get gene sequences from fastas
+
+    :param pangenome: input pangenome
+    :param fasta_file: list of fasta file
     """
     fasta_dict = {}
     for line in read_compressed_or_not(fasta_file):
@@ -547,10 +549,9 @@
     return annotate_organism(*pack)
 
 
-<<<<<<< HEAD
 def annotate_pangenome(pangenome: Pangenome, fasta_list: str, tmpdir: str, cpu: int = 1, translation_table: int = 11,
                        kingdom: str = "bacteria", norna: bool = False, overlap: bool = True, contig_filter: int = 1,
-                       disable_bar: bool = False):
+                       procedure: str = None, disable_bar: bool = False):
     """
     Main function to annotate a pangenome
 
@@ -563,29 +564,19 @@
     :param norna: Use to avoid annotating RNA features.
     :param overlap: Use to not remove genes overlapping with RNA features
     :param contig_filter: Filter the contig size
+    :param procedure: prodigal procedure used
     :param disable_bar: Disable the progresse bar
-    :return:
-    """
-=======
-def annotate_pangenome(pangenome, fasta_list, tmpdir, cpu, translation_table="11", kingdom="bacteria", norna=False,
-                       overlap=True, contig_filter=1, procedure="single", disable_bar=False):
->>>>>>> 63da6561
+    """
+
     logging.getLogger().info(f"Reading {fasta_list} the list of organism files")
 
     arguments = []  # Argument given to annotate organism in same order than prototype
     for line in read_compressed_or_not(fasta_list):
         elements = [el.strip() for el in line.split("\t")]
         if len(elements) <= 1:
-<<<<<<< HEAD
             raise Exception("No tabulation separator found in organisms file")
         arguments.append((elements[0], elements[1], elements[2:], tmpdir, translation_table,
-                          norna, kingdom, overlap, contig_filter))
-=======
-            logging.getLogger().error("No tabulation separator found in organisms file")
-            exit(1)
-        arguments.append((elements[0], elements[1], elements[2:], translation_table, kingdom, norna,
-                          tmpdir, overlap, contig_filter, procedure))
->>>>>>> 63da6561
+                          norna, kingdom, overlap, contig_filter, procedure))
     if len(arguments) == 0:
         raise Exception("There are no genomes in the provided file")
     logging.getLogger().info(f"Annotating {len(arguments)} genomes using {cpu} cpus...")
