name: CI

on:
  push:
    branches: 
      - '*'
  pull_request:
    branches: 
      - '*'

# A workflow run is made up of one or more jobs that can run sequentially or in parallel
jobs:
  test:
    name: test PPanGGOLiN on ${{ matrix.os }} with python ${{ matrix.python-version }}
    # The type of runner that the job will run on
    runs-on: ${{ matrix.os }}
    strategy:
      matrix:
        os: ['ubuntu-latest']
        python-version: ['3.6', '3.7']
    steps:
    # Checks-out your repository under $GITHUB_WORKSPACE, so your job can access it
    - uses: actions/checkout@v2
    # Setting up miniconda
    - uses: conda-incubator/setup-miniconda@v2
      with:
        condarc-file: .condarc.yml
        activate-environment: test
        python-version: ${{ matrix.python-version }}
    # Install the dependencies, with a forced r-base version and build because something between conda priority channels and macosx is broken
    - name: Set up test environment
      shell: bash -l {0}
      run: |
        conda install -y mamba
        mamba install -y --file requirements.txt 
        mamba install -y pytest
        pip install .
    # Check that it is installed and displays help without error
    - name: Check that PPanGGOLiN is installed
      shell: bash -l {0}
      run: |
        ppanggolin --version
        ppanggolin --help
    # Check that unit tests are all passing
    - name: Unit tests
      shell: bash -l {0}
      run: pytest
    # Test a basic workflow
    - name: Basic panrgp workflow
      shell: bash -l {0}
      run: |
        cd testingDataset
        ppanggolin panrgp --cpu 1 --fasta organisms.fasta.list --output mybasicpangenome
        ppanggolin info --pangenome mybasicpangenome/pangenome.h5 --content --parameters --status
        cd -
    # test most options calls. If there is a change in the API somewhere that was not taken into account (whether in the options for the users, or the classes for the devs), this should fail, otherwise everything is probably good.
    #--draw_hotspots option is problematic on macOS.
    - name: Step by Step workflow with most options calls
      shell: bash -l {0}
      run: |
        cd testingDataset
        ppanggolin annotate --fasta organisms.fasta.list --output stepbystep --kingdom bacteria
        ppanggolin cluster -p stepbystep/pangenome.h5 --defrag --coverage 0.8 --identity 0.8
        ppanggolin graph -p stepbystep/pangenome.h5 -r 10
        ppanggolin partition --output stepbystep -f -p stepbystep/pangenome.h5 --cpu 1 -b 2.6 -ms 10 -fd -ck 500 -Kmm 3 12 -im 0.04 --draw_ICL -se $RANDOM
        ppanggolin rarefaction --output stepbystep -f -p stepbystep/pangenome.h5 --depth 5 --min 1 --max 50 -ms 10 -fd -ck 30 -K 3 --soft_core 0.9 -se $RANDOM
        ppanggolin draw -p stepbystep/pangenome.h5 --tile_plot --nocloud --soft_core 0.92 --ucurve --cpu 1 --output stepbystep -f
        ppanggolin rgp -p stepbystep/pangenome.h5 --persistent_penalty 2 --variable_gain 1 --min_score 3 --dup_margin 0.05
<<<<<<< HEAD
        ppanggolin spot -p stepbystep/pangenome.h5 --cpu 1 --draw_hotspots --spot_graph --overlapping_match 2 --set_size 3 --exact_match_size 1 --interest tRNA --label_priority name,product,ID
=======
        ppanggolin spot -p stepbystep/pangenome.h5 --cpu 1 --draw_hotspots --spot_graph --overlapping_match 2 --set_size 3 --exact_match_size 1 --interest tRNA --label_priority name,ID
        ppanggolin module -p stepbystep/pangenome.h5 --transitive 4 --size 3 --jaccard 0.86 --dup_margin 0.05
>>>>>>> 79db0952
        ppanggolin write -p stepbystep/pangenome.h5 --output stepbystep -f --soft_core 0.9 --dup_margin 0.06 --gexf --light_gexf --csv --Rtab --projection --stats --partitions --compress --json --regions --spots --borders --families_tsv --cpu 1
        ppanggolin fasta -p stepbystep/pangenome.h5 --output stepbystep -f --prot_families all --gene_families shell --regions all --fasta organisms.fasta.list
        cd -
    - name: gbff parsing and MSA computing
      shell: bash -l {0}
      run: |
        cd testingDataset
        ppanggolin workflow --cpu 1 --anno organisms.gbff.list --output myannopang
        ppanggolin msa --pangenome myannopang/pangenome.h5 --source dna --partition core -o myannopang/ -f --use_gene_id --phylo
        ppanggolin msa --pangenome myannopang/pangenome.h5 --partition persistent -o myannopang/ -f --phylo
        cd -
    - name: clusters reading from external file
      shell: bash -l {0}
      run: |
        cd testingDataset
        ppanggolin panrgp --anno organisms.gbff.list --cluster clusters.tsv --output readclusterpang
        ppanggolin annotate --anno organisms.gbff.list --output readclusters
        ppanggolin cluster --cluster clusters.tsv -p readclusters/pangenome.h5
        cd -
    ## can test the remaining options in 'align'<|MERGE_RESOLUTION|>--- conflicted
+++ resolved
@@ -66,12 +66,8 @@
         ppanggolin rarefaction --output stepbystep -f -p stepbystep/pangenome.h5 --depth 5 --min 1 --max 50 -ms 10 -fd -ck 30 -K 3 --soft_core 0.9 -se $RANDOM
         ppanggolin draw -p stepbystep/pangenome.h5 --tile_plot --nocloud --soft_core 0.92 --ucurve --cpu 1 --output stepbystep -f
         ppanggolin rgp -p stepbystep/pangenome.h5 --persistent_penalty 2 --variable_gain 1 --min_score 3 --dup_margin 0.05
-<<<<<<< HEAD
-        ppanggolin spot -p stepbystep/pangenome.h5 --cpu 1 --draw_hotspots --spot_graph --overlapping_match 2 --set_size 3 --exact_match_size 1 --interest tRNA --label_priority name,product,ID
-=======
         ppanggolin spot -p stepbystep/pangenome.h5 --cpu 1 --draw_hotspots --spot_graph --overlapping_match 2 --set_size 3 --exact_match_size 1 --interest tRNA --label_priority name,ID
         ppanggolin module -p stepbystep/pangenome.h5 --transitive 4 --size 3 --jaccard 0.86 --dup_margin 0.05
->>>>>>> 79db0952
         ppanggolin write -p stepbystep/pangenome.h5 --output stepbystep -f --soft_core 0.9 --dup_margin 0.06 --gexf --light_gexf --csv --Rtab --projection --stats --partitions --compress --json --regions --spots --borders --families_tsv --cpu 1
         ppanggolin fasta -p stepbystep/pangenome.h5 --output stepbystep -f --prot_families all --gene_families shell --regions all --fasta organisms.fasta.list
         cd -
